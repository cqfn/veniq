import unittest
from pathlib import Path
from unittest import TestCase

from veniq.dataset_collection.augmentation import (
    determine_algorithm_insertion_type,
    method_body_lines,
    is_match_to_the_conditions)
from veniq.ast_framework import AST, ASTNodeType
from veniq.dataset_collection.types_identifier import (
    InlineTypesAlgorithms,
    InlineWithoutReturnWithoutArguments,
    InlineWithReturnWithoutArguments,
    AlgorithmFactory)
from veniq.utils.ast_builder import build_ast


class TestDatasetCollection(TestCase):
    current_directory = Path(__file__).absolute().parent

    def setUp(self):
        filepath = self.current_directory / "Example.java"
        self.example_ast = AST.build_from_javalang(build_ast(filepath))
        self.temp_filename = self.current_directory / 'temp.java'

    def tearDown(self):
        if self.temp_filename.exists():
            self.temp_filename.unlink()

    def test_determine_type_without_return_without_arguments(self):
        m_decl = [
            x for x in self.example_ast.get_proxy_nodes(ASTNodeType.METHOD_DECLARATION)
            if x.name == 'method'][0]
        m_decl_original = [
            x for x in self.example_ast.get_proxy_nodes(ASTNodeType.METHOD_DECLARATION)
            if x.name == 'method_without_params'][0]
        m_inv = [
            x for x in self.example_ast.get_subtree(m_decl).get_proxy_nodes(ASTNodeType.METHOD_INVOCATION)
            if x.member == 'method_without_params'][0]
        d = {'method_without_params': [m_decl_original]}
        type = determine_algorithm_insertion_type(self.example_ast, m_decl, m_inv, d)
        self.assertEqual(type, InlineTypesAlgorithms.WITHOUT_RETURN_WITHOUT_ARGUMENTS)

    def test_determine_type_with_return_without_parameters(self):
        m_decl = [
            x for x in self.example_ast.get_proxy_nodes(ASTNodeType.METHOD_DECLARATION)
            if x.name == 'reset_return_var_decl'][0]
        m_decl_original = [
            x for x in self.example_ast.get_proxy_nodes(ASTNodeType.METHOD_DECLARATION)
            if x.name == 'closeServer_return'][0]
        m_inv = [
            x for x in self.example_ast.get_subtree(m_decl).get_proxy_nodes(ASTNodeType.METHOD_INVOCATION)
            if x.member == 'closeServer_return'][0]
        d = {'closeServer_return': [m_decl_original]}
        type = determine_algorithm_insertion_type(self.example_ast, m_decl, m_inv, d)
        self.assertEqual(type, InlineTypesAlgorithms.WITH_RETURN_WITHOUT_ARGUMENTS)

    def test_determine_type_with_parameters(self):
        m_decl = [
            x for x in self.example_ast.get_proxy_nodes(ASTNodeType.METHOD_DECLARATION)
            if x.name == 'some_method'][0]
        m_decl_original = [
            x for x in self.example_ast.get_proxy_nodes(ASTNodeType.METHOD_DECLARATION)
            if x.name == 'method_with_parameters'][0]
        m_inv = [
            x for x in self.example_ast.get_subtree(m_decl).get_proxy_nodes(ASTNodeType.METHOD_INVOCATION)
            if x.member == 'method_with_parameters'][0]
        d = {'method_with_parameters': [m_decl_original]}
        type = determine_algorithm_insertion_type(self.example_ast, m_decl, m_inv, d)
        self.assertEqual(type, InlineTypesAlgorithms.DO_NOTHING)

    def test_determine_type_with_overridden_functions(self):
        m_decl = [
            x for x in self.example_ast.get_proxy_nodes(ASTNodeType.METHOD_DECLARATION)
            if x.name == 'invoke_overridden'][0]
        m_decl_original = [
            x for x in self.example_ast.get_proxy_nodes(ASTNodeType.METHOD_DECLARATION)
            if x.name == 'overridden_func']
        m_inv = [
            x for x in self.example_ast.get_subtree(m_decl).get_proxy_nodes(ASTNodeType.METHOD_INVOCATION)
            if x.member == 'overridden_func'][0]
        d = {'overridden_func': m_decl_original}
        type = determine_algorithm_insertion_type(self.example_ast, m_decl, m_inv, d)
        self.assertEqual(type, InlineTypesAlgorithms.DO_NOTHING)

    def test_determine_type_with_invalid_functions(self):
        """Tests if we have invocation,
        but we didn't find it in the list of method declarations
        in current class."""
        m_decl = [
            x for x in self.example_ast.get_proxy_nodes(ASTNodeType.METHOD_DECLARATION)
            if x.name == 'invoke_overridden'][0]
        m_decl_original = [
            x for x in self.example_ast.get_proxy_nodes(ASTNodeType.METHOD_DECLARATION)
            if x.name == 'overridden_func']
        m_inv = [
            x for x in self.example_ast.get_subtree(m_decl).get_proxy_nodes(ASTNodeType.METHOD_INVOCATION)
            if x.member == 'overridden_func'][0]
        d = {'SOME_RANDOM_NAME': m_decl_original}
        type = determine_algorithm_insertion_type(self.example_ast, m_decl, m_inv, d)
        self.assertEqual(type, InlineTypesAlgorithms.DO_NOTHING)

    def test_determine_type_without_variables_declaration(self):
        m_decl = [
            x for x in self.example_ast.get_proxy_nodes(ASTNodeType.METHOD_DECLARATION)
            if x.name == 'method'][0]
        m_decl_original = [
            x for x in self.example_ast.get_proxy_nodes(ASTNodeType.METHOD_DECLARATION)
            if x.name == 'method_without_params'][0]
        m_inv = [
            x for x in self.example_ast.get_subtree(m_decl).get_proxy_nodes(ASTNodeType.METHOD_INVOCATION)
            if x.member == 'method_without_params'][0]
        d = {'method_without_params': [m_decl_original]}
        type = determine_algorithm_insertion_type(self.example_ast, m_decl, m_inv, d)
        self.assertEqual(type, InlineTypesAlgorithms.WITHOUT_RETURN_WITHOUT_ARGUMENTS)

        # We consider all cases (with or without return)
        # if there are no variables, declared in invoked function

        m_decl = [
            x for x in self.example_ast.get_proxy_nodes(ASTNodeType.METHOD_DECLARATION)
            if x.name == 'method_with_return_not_var_decl'][0]
        m_decl_original = [
            x for x in self.example_ast.get_proxy_nodes(ASTNodeType.METHOD_DECLARATION)
            if x.name == 'closeServer_return'][0]
        m_inv = [
            x for x in self.example_ast.get_subtree(m_decl).get_proxy_nodes(ASTNodeType.METHOD_INVOCATION)
            if x.member == 'closeServer_return'][0]
        d = {'closeServer_return': [m_decl_original]}
        type = determine_algorithm_insertion_type(self.example_ast, m_decl, m_inv, d)

        self.assertEqual(type, InlineTypesAlgorithms.WITH_RETURN_WITHOUT_ARGUMENTS)

    def test_is_invocation_in_if_with_single_statement_valid(self):
        m_decl = [
            x for x in self.example_ast.get_proxy_nodes(ASTNodeType.METHOD_DECLARATION)
            if x.name == 'test_single_stat_in_if'][0]
        m_decl_original = [
            x for x in self.example_ast.get_proxy_nodes(ASTNodeType.METHOD_DECLARATION)
            if x.name == 'intersected_var'][0]
        m_inv = [
            x for x in self.example_ast.get_subtree(m_decl).get_proxy_nodes(ASTNodeType.METHOD_INVOCATION)
            if x.member == 'intersected_var'][0]

        self.assertFalse(is_match_to_the_conditions(self.example_ast, m_inv, m_decl_original))

    def test_is_return_type_not_assigning_value_valid(self):
        m_decl = [
            x for x in self.example_ast.get_proxy_nodes(ASTNodeType.METHOD_DECLARATION)
            if x.name == 'method_decl'][0]
        m_inv = [
            x for x in self.example_ast.get_subtree(m_decl).get_proxy_nodes(ASTNodeType.METHOD_INVOCATION)
            if x.member == 'invocation'][0]
        m_decl_original = [
            x for x in self.example_ast.get_proxy_nodes(ASTNodeType.METHOD_DECLARATION)
            if x.name == 'invocation'][0]
        self.assertFalse(is_match_to_the_conditions(self.example_ast, m_inv, m_decl_original))

    def test_determine_type_with_non_intersected_variables_declaration(self):
        m_decl = [
            x for x in self.example_ast.get_proxy_nodes(ASTNodeType.METHOD_DECLARATION)
            if x.name == 'test_not_intersected_var_decl'][0]
        m_decl_original = [
            x for x in self.example_ast.get_proxy_nodes(ASTNodeType.METHOD_DECLARATION)
            if x.name == 'intersected_var'][0]
        m_inv = [
            x for x in self.example_ast.get_subtree(m_decl).get_proxy_nodes(ASTNodeType.METHOD_INVOCATION)
            if x.member == 'intersected_var'][0]
        d = {'intersected_var': [m_decl_original]}
        type = determine_algorithm_insertion_type(self.example_ast, m_decl, m_inv, d)
        self.assertTrue(type in [
            InlineTypesAlgorithms.WITH_RETURN_WITHOUT_ARGUMENTS,
            InlineTypesAlgorithms.WITHOUT_RETURN_WITHOUT_ARGUMENTS])

    @unittest.skip("This functionality is not implemented")
    def test_inline_with_return_type_but_not_returning(self):
        """
        Test check whether we can inline code function with return type, but actually
        this function is not saving return value,
        so we do not need to declare a variable

        """
        algorithm = InlineWithReturnWithoutArguments()
        file = self.current_directory / 'InlineExamples' / 'ReturnTypeUseless.java'

        test_example = self.current_directory / 'InlineTestExamples' / 'ReturnTypeUseless.java'
        ast = AST.build_from_javalang(build_ast(file))
        m_decl = [
            x for x in ast.get_proxy_nodes(ASTNodeType.METHOD_DECLARATION)
            if x.name == 'invocation'][0]
        body_start_line, body_end_line = method_body_lines(m_decl, file)

        algorithm.inline_function(file, 36, body_start_line, body_end_line, self.temp_filename)
        with open(self.temp_filename, encoding='utf-8') as actual_file, \
                open(test_example, encoding='utf-8') as test_ex:
            self.assertEqual(actual_file.read(), test_ex.read())

    def test_inline_with_return_type(self):
        algorithm = InlineWithReturnWithoutArguments()
        file = self.current_directory / 'InlineExamples' / 'ReaderHandler.java'
        test_example = self.current_directory / 'InlineTestExamples' / 'ReaderHandler.java'
        ast = AST.build_from_javalang(build_ast(file))
        m_decl = [
            x for x in ast.get_proxy_nodes(ASTNodeType.METHOD_DECLARATION)
            if x.name == 'getReceiverQueueSize'][0]
        body_start_line, body_end_line = method_body_lines(m_decl, file)

        algorithm.inline_function(file, 76, body_start_line, body_end_line, self.temp_filename)
        with open(self.temp_filename, encoding='utf-8') as actual_file, \
                open(test_example, encoding='utf-8') as test_ex:
            self.assertEqual(test_ex.read(), actual_file.read())

    def test_inline_without_return_type(self):
        algorithm = InlineWithoutReturnWithoutArguments()
        file = self.current_directory / 'InlineExamples' / 'PlanetDialog.java'
        test_example = self.current_directory / 'InlineTestExamples' / 'PlanetDialog.java'
        ast = AST.build_from_javalang(build_ast(file))
        m_decl = [
            x for x in ast.get_proxy_nodes(ASTNodeType.METHOD_DECLARATION)
            if x.name == 'makeBloom'][0]
        body_start_line, body_end_line = method_body_lines(m_decl, file)

        algorithm.inline_function(file, 70, body_start_line, body_end_line, self.temp_filename)
        with open(self.temp_filename, encoding='utf-8') as actual_file, \
                open(test_example, encoding='utf-8') as test_ex:
            self.assertEqual(actual_file.read(), test_ex.read())

    def test_is_valid_function_with_several_returns(self):
        m_decl = [
            x for x in self.example_ast.get_proxy_nodes(ASTNodeType.METHOD_DECLARATION)
            if x.name == 'runSeveralReturns'][0]
        m_decl_original = [
            x for x in self.example_ast.get_proxy_nodes(ASTNodeType.METHOD_DECLARATION)
            if x.name == 'severalReturns'][0]
        m_inv = [
            x for x in self.example_ast.get_subtree(m_decl).get_proxy_nodes(ASTNodeType.METHOD_INVOCATION)
            if x.member == 'severalReturns'][0]
        is_matched = is_match_to_the_conditions(self.example_ast, m_inv, m_decl_original)
        self.assertEqual(is_matched, False)

    def test_is_valid_function_with_one_return(self):
        m_decl = [
            x for x in self.example_ast.get_proxy_nodes(ASTNodeType.METHOD_DECLARATION)
            if x.name == 'runDelete'][0]
        m_decl_original = [
            x for x in self.example_ast.get_proxy_nodes(ASTNodeType.METHOD_DECLARATION)
            if x.name == 'delete'][0]
        m_inv = [
            x for x in self.example_ast.get_subtree(m_decl).get_proxy_nodes(ASTNodeType.METHOD_INVOCATION)
            if x.member == 'delete'][0]
        is_matched = is_match_to_the_conditions(self.example_ast, m_inv, m_decl_original)
        self.assertEqual(is_matched, True)

    def test_invocation_inside_if_not_process(self):
        filepath = self.current_directory / "Example_nested.java"
        ast = AST.build_from_javalang(build_ast(filepath))
        m_decl = [
            x for x in ast.get_proxy_nodes(ASTNodeType.METHOD_DECLARATION)
            if x.name == 'doAction'][0]
        m_decl_original = [
            x for x in ast.get_proxy_nodes(ASTNodeType.METHOD_DECLARATION)
            if x.name == 'handleAction'][0]
        m_inv = [
            x for x in ast.get_subtree(m_decl).get_proxy_nodes(ASTNodeType.METHOD_INVOCATION)
            if x.member == 'handleAction'][0]
        is_matched = is_match_to_the_conditions(ast, m_inv, m_decl_original)
        self.assertEqual(is_matched, False)

    def test_is_valid_function_with_return_in_the_middle(self):
        m_decl_original = [
            x for x in self.example_ast.get_proxy_nodes(ASTNodeType.METHOD_DECLARATION)
            if x.name == 'severalReturns'][0]
        m_inv = [
            x for x in self.example_ast.get_proxy_nodes(ASTNodeType.METHOD_INVOCATION)
            if x.member == 'severalReturns'][0]
        is_matched = is_match_to_the_conditions(self.example_ast, m_inv, m_decl_original)
        self.assertEqual(is_matched, False)

    def test_inline_invocation_inside_var_declaration(self):
        filepath = self.current_directory / 'InlineExamples' / 'EntityResolver_cut.java'
        test_filepath = self.current_directory / 'InlineTestExamples' / 'EntityResolver_cut.java'
        algorithm_type = InlineTypesAlgorithms.WITH_RETURN_WITHOUT_ARGUMENTS
        algorithm_for_inlining = AlgorithmFactory().create_obj(algorithm_type)
        ast = AST.build_from_javalang(build_ast(filepath))
        m_decl = [
            x for x in ast.get_proxy_nodes(ASTNodeType.METHOD_DECLARATION)
            if x.name == 'createDocumentBuilderFactory'][0]
        body_start_line, body_end_line = method_body_lines(m_decl, filepath)
        self.assertEqual(body_start_line == 33, body_end_line == 40)
        algorithm_for_inlining().inline_function(filepath, 22, body_start_line, body_end_line, self.temp_filename)
        with open(self.temp_filename, encoding='utf-8') as actual_file, \
                open(test_filepath, encoding='utf-8') as test_ex:
            self.assertEqual(actual_file.read(), test_ex.read())

    def test_inline_inside_invokation_several_lines(self):
        filepath = self.current_directory / 'InlineExamples' / 'AbstractMarshaller_cut.java'
        test_filepath = self.current_directory / 'InlineTestExamples' / 'AbstractMarshaller_cut.java'
        algorithm_type = InlineTypesAlgorithms.WITH_RETURN_WITHOUT_ARGUMENTS
        algorithm_for_inlining = AlgorithmFactory().create_obj(algorithm_type)
        ast = AST.build_from_javalang(build_ast(filepath))
        m_decl = [
            x for x in ast.get_proxy_nodes(ASTNodeType.METHOD_DECLARATION)
            if x.name == 'fireChildRemoved'][0]
        body_start_line, body_end_line = method_body_lines(m_decl, filepath)
        self.assertEqual(body_start_line == 17, body_end_line == 20)

        algorithm_for_inlining().inline_function(filepath, 14, body_start_line, body_end_line, self.temp_filename)
        with open(self.temp_filename, encoding='utf-8') as actual_file, \
                open(test_filepath, encoding='utf-8') as test_ex:
            self.assertEqual(actual_file.read(), test_ex.read())

    def test_inline_strange_body1(self):
        filepath = self.current_directory / 'InlineExamples' / 'SkipString.java'
        test_filepath = self.current_directory / 'InlineTestExamples' / 'SkipString.java'
        algorithm_type = InlineTypesAlgorithms.WITH_RETURN_WITHOUT_ARGUMENTS
        algorithm_for_inlining = AlgorithmFactory().create_obj(algorithm_type)
        ast = AST.build_from_javalang(build_ast(filepath))
        m_decl = [
            x for x in ast.get_proxy_nodes(ASTNodeType.METHOD_DECLARATION)
            if x.name == 'getString'][0]
        body_start_line, body_end_line = method_body_lines(m_decl, filepath)
        self.assertEqual(body_start_line == 10, body_end_line == 16)
        algorithm_for_inlining().inline_function(filepath, 5, body_start_line, body_end_line, self.temp_filename)
        with open(self.temp_filename, encoding='utf-8') as actual_file, \
                open(test_filepath, encoding='utf-8') as test_ex:
            self.assertEqual(actual_file.read(), test_ex.read())

    def test_inline_strange_body2(self):
        filepath = self.current_directory / 'InlineExamples' / 'cut.java'
        test_filepath = self.current_directory / 'InlineTestExamples' / 'cut.java'
        algorithm_type = InlineTypesAlgorithms.WITHOUT_RETURN_WITHOUT_ARGUMENTS
        algorithm_for_inlining = AlgorithmFactory().create_obj(algorithm_type)
        ast = AST.build_from_javalang(build_ast(filepath))
        m_decl = [
            x for x in ast.get_proxy_nodes(ASTNodeType.METHOD_DECLARATION)
            if x.name == 'copy'][0]
        body_start_line, body_end_line = method_body_lines(m_decl, filepath)
        algorithm_for_inlining().inline_function(filepath, 8, body_start_line, body_end_line, self.temp_filename)
        with open(self.temp_filename, encoding='utf-8') as actual_file, \
                open(test_filepath, encoding='utf-8') as test_ex:
<<<<<<< HEAD
            self.assertEqual(actual_file.read(), test_ex.read())
        temp_filename.unlink()

    def test_inline_comments_at_the_end(self):
        filepath = self.current_directory / 'InlineExamples' / 'ObjectProperties_cut.java'
        test_filepath = self.current_directory / 'InlineTestExamples' / 'ObjectProperties_cut.java'
        temp_filename = self.current_directory / 'temp.java'
        algorithm_type = InlineTypesAlgorithms.WITHOUT_RETURN_WITHOUT_ARGUMENTS
        algorithm_for_inlining = AlgorithmFactory().create_obj(algorithm_type)
        ast = AST.build_from_javalang(build_ast(filepath))
        m_decl = [
            x for x in ast.get_proxy_nodes(ASTNodeType.METHOD_DECLARATION)
            if x.name == 'updateSashWidths'][0]
        body_start_line, body_end_line = method_body_lines(m_decl, filepath)
        algorithm_for_inlining().inline_function(filepath, 43, body_start_line, body_end_line, temp_filename)
        with open(temp_filename, encoding='utf-8') as actual_file, \
                open(test_filepath, encoding='utf-8') as test_ex:
            self.assertEqual(actual_file.read(), test_ex.read())
        temp_filename.unlink()
=======
            self.assertEqual(actual_file.read(), test_ex.read())
>>>>>>> ecf6872d
<|MERGE_RESOLUTION|>--- conflicted
+++ resolved
@@ -338,7 +338,6 @@
         algorithm_for_inlining().inline_function(filepath, 8, body_start_line, body_end_line, self.temp_filename)
         with open(self.temp_filename, encoding='utf-8') as actual_file, \
                 open(test_filepath, encoding='utf-8') as test_ex:
-<<<<<<< HEAD
             self.assertEqual(actual_file.read(), test_ex.read())
         temp_filename.unlink()
 
@@ -357,7 +356,4 @@
         with open(temp_filename, encoding='utf-8') as actual_file, \
                 open(test_filepath, encoding='utf-8') as test_ex:
             self.assertEqual(actual_file.read(), test_ex.read())
-        temp_filename.unlink()
-=======
-            self.assertEqual(actual_file.read(), test_ex.read())
->>>>>>> ecf6872d
+        temp_filename.unlink()