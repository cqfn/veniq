--- conflicted
+++ resolved
@@ -19,15 +19,10 @@
     current_directory = Path(__file__).absolute().parent
 
     def setUp(self):
-<<<<<<< HEAD
         self.filepath = self.current_directory / "Example.java"
         self.example_ast = AST.build_from_javalang(build_ast(self.filepath))
-=======
-        filepath = self.current_directory / "Example.java"
-        self.example_ast = AST.build_from_javalang(build_ast(filepath))
->>>>>>> ecf6872d
         self.temp_filename = self.current_directory / 'temp.java'
-
+        
     def tearDown(self):
         if self.temp_filename.exists():
             self.temp_filename.unlink()
@@ -325,7 +320,6 @@
             x for x in ast.get_proxy_nodes(ASTNodeType.METHOD_DECLARATION)
             if x.name == 'copy'][0]
         body_start_line, body_end_line = method_body_lines(m_decl, filepath)
-<<<<<<< HEAD
         algorithm_for_inlining().inline_function(filepath,
                                                  8,
                                                  body_start_line,
@@ -351,10 +345,4 @@
                                                                           27,
                                                                           self.temp_filename)
         self.assertEqual([30, 34], pred_inline_rel_bounds,
-                         msg='Wrong inline bounds: {}'.format(pred_inline_rel_bounds))
-=======
-        algorithm_for_inlining().inline_function(filepath, 8, body_start_line, body_end_line, self.temp_filename)
-        with open(self.temp_filename, encoding='utf-8') as actual_file, \
-                open(test_filepath, encoding='utf-8') as test_ex:
-            self.assertEqual(actual_file.read(), test_ex.read())
->>>>>>> ecf6872d
+                         msg='Wrong inline bounds: {}'.format(pred_inline_rel_bounds))