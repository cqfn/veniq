import tempfile
import unittest
from os import listdir
from pathlib import Path
from typing import Dict, List
from unittest import TestCase

import pandas as pd
from tqdm import tqdm

from veniq.dataset_collection.augmentation import analyze_file


class IntegrationDatasetCollection(TestCase):

    @unittest.skip('invocation_line_number is not ready in augmentation.py')
    def test_dataset_collection(self):
        samples_path = Path(__file__).absolute().parent / "dataset_collection"
        # ignore output filename, cause it is not so important
        results_predefined: List[Dict[str, any]] = \
            [{'input_filename': 'GlobalShortcutConfigForm.java',
              'class_name': 'GlobalShortcutConfigForm',
              'invocation_text_string': 'this.initComponents();',
              'method_where_invocation_occurred': 'GlobalShortcutConfigForm',
              'start_line_of_function_where_invocation_occurred': 78,
              'invocation_method_name': 'initComponents',
              'invocation_method_start_line': 89,
              'invocation_method_end_line': 181,
              'can_be_parsed': True,
              'inline_method_start': 82,
              'inline_method_end': 172
              },
             {'input_filename': 'HudFragment.java',
              'class_name': 'HudFragment',
              'invocation_text_string': 'toggleMenus();',
              'method_where_invocation_occurred': 'build',
              'start_line_of_function_where_invocation_occurred': 43,
              'invocation_method_name': 'toggleMenus',
              'invocation_method_start_line': 510,
              'invocation_method_end_line': 516,
              'can_be_parsed': True,
              'inline_method_start': 131,
              'inline_method_end': 135},
             {'input_filename': 'HudFragment.java',
              'class_name': 'HudFragment', 
              'invocation_text_string': 'showLaunchConfirm();',
              'method_where_invocation_occurred': 'addWaveTable',
              'start_line_of_function_where_invocation_occurred': 518,
              'invocation_method_name': 'showLaunchConfirm', 'invocation_method_start_line': 479,
              'invocation_method_end_line': 497,
              'can_be_parsed': True,
              'inline_method_start': 590,
              'inline_method_end': 606},
             {'input_filename': 'PlanetDialog.java',
              'class_name': 'PlanetDialog',
              'invocation_text_string': 'makeBloom();',
              'method_where_invocation_occurred': 'PlanetDialog',
              'start_line_of_function_where_invocation_occurred': 67,
              'invocation_method_name': 'makeBloom',
              'invocation_method_start_line': 147,
              'invocation_method_end_line': 158,
              'can_be_parsed': True,
              'inline_method_start': 70,
              'inline_method_end': 79},
             {'input_filename': 'PlanetDialog.java',
              'class_name': 'PlanetDialog', 'invocation_text_string': 'updateSelected();',
              'method_where_invocation_occurred': 'PlanetDialog',
              'start_line_of_function_where_invocation_occurred': 67,
              'invocation_method_name': 'updateSelected', 'invocation_method_start_line': 334,
              'invocation_method_end_line': 382,
              'can_be_parsed': True,
              'inline_method_start': 136,
              'inline_method_end': 182},
             {'input_filename': 'ReaderHandler.java',
              'class_name': 'ReaderHandler',
              'invocation_text_string': 'receiveMessage();',
              'method_where_invocation_occurred': 'onWebSocketConnect',
              'start_line_of_function_where_invocation_occurred': 181,
              'invocation_method_name': 'receiveMessage',
              'invocation_method_start_line': 115,
              'invocation_method_end_line': 178,
              'can_be_parsed': True,
              'inline_method_start': 183,
              'inline_method_end': 244},
             {'input_filename': 'ToggleProfilingPointAction.java',
              'class_name': 'ToggleProfilingPointAction',
              'invocation_text_string': 'nextFactory();',
              'method_where_invocation_occurred': 'actionPerformed',
              'start_line_of_function_where_invocation_occurred': 241,
              'invocation_method_name': 'nextFactory', 'invocation_method_start_line': 361,
              'invocation_method_end_line': 367,
              'can_be_parsed': True,
              'inline_method_start': 284,
              'inline_method_end': 288},
             {'input_filename': 'ToggleProfilingPointAction.java',
              'class_name': 'ToggleProfilingPointAction',
              'invocation_text_string': 'resetFactories();',
              'method_where_invocation_occurred': 'actionPerformed',
              'start_line_of_function_where_invocation_occurred': 241,
              'invocation_method_name': 'resetFactories',
              'invocation_method_start_line': 369,
              'invocation_method_end_line': 376,
              'can_be_parsed': True,
              'inline_method_start': 289,
              'inline_method_end': 294}
             ]

        results_output = []
        with tempfile.TemporaryDirectory() as tmpdirname:
            print('created temporary directory', tmpdirname)
            for filepath in tqdm(listdir(samples_path)):
                full_filename = samples_path / filepath
                try:
                    results_output.extend(analyze_file(full_filename, tmpdirname))
                except Exception as e:
                    raise RuntimeError(
                        f"Failed to run analyze function in file {full_filename}"
                    ) from e

            new_results = pd.DataFrame(columns=[
                'input_filename',
                'class_name',
                'invocation_text_string',
                'method_where_invocation_occurred',
                'start_line_of_function_where_invocation_occurred',
                'invocation_method_name',
                'invocation_method_start_line',
                'invocation_method_end_line',
                'can_be_parsed',
                'inline_method_start',
                'inline_method_end'
            ])
            for x in results_output:
                x['input_filename'] = str(Path(x['input_filename']).name)
                del x['output_filename']
                del x['invocation_line_number']
                new_results = new_results.append(x, ignore_index=True)

        df = pd.DataFrame(new_results)
        new_results = df.sort_values(by=df.columns.to_list())

        df = pd.DataFrame(results_predefined)
        results_predefined = df.sort_values(by=df.columns.to_list())
        df_diff = pd.concat([new_results, results_predefined]).drop_duplicates(keep=False)
<<<<<<< HEAD
        size_of_difference = df_diff.shape[0]
        print(f'Difference in dataframes: {size_of_difference} rows')
        self.assertEqual(size_of_difference, 0)
=======
        print('Difference in dataframes: {} rows'.format(df_diff.shape[0]))
        self.assertEqual(df_diff.shape[0], 0)
>>>>>>> 1d4cddca
<|MERGE_RESOLUTION|>--- conflicted
+++ resolved
@@ -142,11 +142,6 @@
         df = pd.DataFrame(results_predefined)
         results_predefined = df.sort_values(by=df.columns.to_list())
         df_diff = pd.concat([new_results, results_predefined]).drop_duplicates(keep=False)
-<<<<<<< HEAD
         size_of_difference = df_diff.shape[0]
         print(f'Difference in dataframes: {size_of_difference} rows')
-        self.assertEqual(size_of_difference, 0)
-=======
-        print('Difference in dataframes: {} rows'.format(df_diff.shape[0]))
-        self.assertEqual(df_diff.shape[0], 0)
->>>>>>> 1d4cddca
+        self.assertEqual(size_of_difference, 0)