from typing import List
from itertools import zip_longest
from unittest import TestCase

from veniq.baselines.semi.extract_semantic import extract_method_statements_semantic
from veniq.baselines.semi._common_types import StatementSemantic
from .utils import objects_semantic, get_method_ast


class ExtractStatementSemanticTestCase(TestCase):
    def test_block_method(self):
        self._test_helper("block", [StatementSemantic(), objects_semantic("x"), StatementSemantic()])

    def test_for_cycle_method(self):
        self._test_helper(
            "forCycle",
            [objects_semantic("x", "i"), objects_semantic("x", "i", "result"), StatementSemantic()],
        )

    def test_while_cycle_method(self):
        self._test_helper("whileCycle", [objects_semantic("x"), objects_semantic("x"), StatementSemantic()])

    def test_do_while_cycle_method(self):
        self._test_helper("doWhileCycle", [objects_semantic("x"), objects_semantic("x"), StatementSemantic()])

    def test_if_branching_method(self):
        self._test_helper(
            "ifBranching",
            [
                objects_semantic("x"),
                objects_semantic("x"),
                objects_semantic("x"),
                objects_semantic("x"),
                objects_semantic("x"),
                objects_semantic("x"),
                StatementSemantic(),
            ],
        )

    def test_synchronized_block_method(self):
        self._test_helper(
            "synchronizedBlock", [objects_semantic("x"), objects_semantic("x"), StatementSemantic()]
        )

    def test_switch_branching_method(self):
        self._test_helper(
            "switchBranching",
            [
                objects_semantic("x"),
                objects_semantic("x"),
                objects_semantic("x"),
                objects_semantic("x"),
                StatementSemantic(),
            ],
        )

    def test_try_block_method(self):
<<<<<<< HEAD
        self._test_helper(
            "tryBlock",
            [
                StatementSemantic(),
                objects_semantic("x"),
                StatementSemantic(),
                StatementSemantic(),
                objects_semantic("x"),
                StatementSemantic(),
                objects_semantic("x"),
                StatementSemantic(),
                objects_semantic("x"),
                StatementSemantic(),
            ],
        )
=======
        self._test_helper("tryBlock", [
            objects_semantic("x", "resource"),
            objects_semantic("x"),
            objects_semantic("x"),
            objects_semantic("x"),
        ])
>>>>>>> b5790176

    def test_assert_statement_method(self):
        self._test_helper("assertStatement", [objects_semantic("x")])

    def test_return_statement_method(self):
        self._test_helper("returnStatement", [objects_semantic("x")])

    def test_expression_method(self):
        self._test_helper("expression", [objects_semantic("x")])

    def test_throw_statement_method(self):
        self._test_helper("throwStatement", [objects_semantic("x")])

    def test_local_variable_declaration_method(self):
        self._test_helper("localVariableDeclaration", [objects_semantic("x")])

    def test_break_statement_method(self):
        self._test_helper("breakStatement", [StatementSemantic(), StatementSemantic(), StatementSemantic()])

    def test_continue_statement_method(self):
        self._test_helper(
            "continueStatement", [StatementSemantic(), StatementSemantic(), StatementSemantic()]
        )

    def test_local_method_call_method(self):
        self._test_helper("localMethodCall", [StatementSemantic(used_methods={"localMethod"})])

    def test_object_method_call_method(self):
        self._test_helper(
            "objectMethodCall", [StatementSemantic(used_objects={"o"}, used_methods={"method"})]
        )

    def test_nested_object_method(self):
        self._test_helper("nestedObject", [StatementSemantic(used_objects={"o.x"})])

    def test_nested_object_method_call_method(self):
        self._test_helper(
            "nestedObjectMethodCall",
            [StatementSemantic(used_objects={"o.nestedObject"}, used_methods={"method"})],
        )

    def test_several_statement_method(self):
        self._test_helper(
            "severalStatements",
            [
                objects_semantic("x"),
                objects_semantic("x"),
                StatementSemantic(used_objects={"System.out", "x"}, used_methods={"println"}),
                objects_semantic("x"),
                StatementSemantic(),
            ],
        )

    def test_deep_nesting_method(self):
        self._test_helper(
            "deepNesting",
            [
                objects_semantic("i"),
                objects_semantic("i"),
                StatementSemantic(),
                StatementSemantic(used_objects={"System.out", "i"}, used_methods={"println"}),
                StatementSemantic(),
                StatementSemantic(used_objects={"System.out"}, used_methods={"println"}),
                StatementSemantic(),
                StatementSemantic(),
                StatementSemantic(),
            ],
        )

    def test_complex_expressions_method(self):
        self._test_helper(
            "complexExpressions",
            [
                objects_semantic("x", "y"),
                objects_semantic("o1", "o2"),
                StatementSemantic(
                    used_objects={"o1", "x", "y", "z"}, used_methods={"method", "secondMethod"}
                ),
                StatementSemantic(
                    used_objects={"o1", "o2", "z"},
                    used_methods={"method", "thirdMethod", "fourthMethod", "temporalMethod"},
                ),
            ],
        )

    def test_multiline_statement_method(self):
        self._test_helper("multilineStatement", [objects_semantic("x", "y", "o")])

    def test_multiple_statements_per_line_method(self):
        self._test_helper(
            "multipleStatementsPerLine",
            [
                StatementSemantic(used_methods={"localMethod"}, used_objects={"x"}),
                StatementSemantic(used_methods={"localMethod"}, used_objects={"y"}),
            ],
        )

    def _test_helper(self, method_name: str, expected_statements_semantics: List[StatementSemantic]):
        method_ast = get_method_ast("SemanticExtractionTest.java", "SimpleMethods", method_name)
        method_semantic = extract_method_statements_semantic(method_ast)
        for (
            comparison_index,
            (statement, actual_statement_semantic, expected_statement_semantic),
        ) in enumerate(
            zip_longest(
                method_semantic.keys(),
                method_semantic.values(),
                expected_statements_semantics,
            )
        ):
            self.assertEqual(
                actual_statement_semantic,
                expected_statement_semantic,
                f"{comparison_index}th comparison failed for {statement.node_type} on line {statement.line}.",
            )<|MERGE_RESOLUTION|>--- conflicted
+++ resolved
@@ -55,12 +55,11 @@
         )
 
     def test_try_block_method(self):
-<<<<<<< HEAD
         self._test_helper(
             "tryBlock",
             [
                 StatementSemantic(),
-                objects_semantic("x"),
+                objects_semantic("x", "resource"),
                 StatementSemantic(),
                 StatementSemantic(),
                 objects_semantic("x"),
@@ -71,14 +70,6 @@
                 StatementSemantic(),
             ],
         )
-=======
-        self._test_helper("tryBlock", [
-            objects_semantic("x", "resource"),
-            objects_semantic("x"),
-            objects_semantic("x"),
-            objects_semantic("x"),
-        ])
->>>>>>> b5790176
 
     def test_assert_statement_method(self):
         self._test_helper("assertStatement", [objects_semantic("x")])
