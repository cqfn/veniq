# This is a basic workflow to help you get started with Actions

name: CI

# Controls when the action will run. Triggers the workflow on push or pull request
# events but only for the master branch
on:
  pull_request:
    branches: [ master ]

jobs:
  flake8:
    name: flake8 and mypy
    runs-on: ubuntu-latest
    steps:
      - name: Check out code
        uses: actions/checkout@v2
      - uses: actions/setup-python@v2
        with:
          python-version: '3.8.5'
      - name: Run Flake8 and mypy
        run: |
          pip3 install .
          python3 -m flake8 veniq test
          python3 -m mypy veniq test

  Tests:
    runs-on: ubuntu-latest
    steps:
      - uses: actions/checkout@v2
      - uses: actions/setup-python@v2
        with:
          python-version: '3.8.5'
<<<<<<< HEAD
      - name: Test
        uses: onichandame/python-test-action@master
        with:
          deps_list: 'requirements.txt'
      - name: Integration Tests
        run: |
          pip3 install .
          python3 -m unittest test/integration/dataset_collection.py
=======
      - name: Run unittests
        run: |
          pip3 install .
          python3 -m unittest discover
>>>>>>> dc623532
<|MERGE_RESOLUTION|>--- conflicted
+++ resolved
@@ -31,18 +31,11 @@
       - uses: actions/setup-python@v2
         with:
           python-version: '3.8.5'
-<<<<<<< HEAD
-      - name: Test
-        uses: onichandame/python-test-action@master
-        with:
-          deps_list: 'requirements.txt'
       - name: Integration Tests
         run: |
           pip3 install .
           python3 -m unittest test/integration/dataset_collection.py
-=======
       - name: Run unittests
         run: |
           pip3 install .
-          python3 -m unittest discover
->>>>>>> dc623532
+          python3 -m unittest discover