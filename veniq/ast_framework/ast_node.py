--- conflicted
+++ resolved
@@ -117,19 +117,12 @@
             return attribute_names
 
         node_type = self._get_type(self._node_index)
-<<<<<<< HEAD
-        return attribute_names + \
-            list(common_attributes) + \
-            list(attributes_by_node_type[node_type]) + \
-            list(computed_fields_registry.get_fields(node_type).keys())
-=======
         return (
             attribute_names
             + list(common_attributes)
             + list(attributes_by_node_type[node_type])
             + list(computed_fields_registry.get_fields(node_type).keys())
         )
->>>>>>> 11e4d58f
 
     def __str__(self) -> str:
         text_representation = f"node index: {self._node_index}"
@@ -197,12 +190,4 @@
 
     @classmethod
     def _get_public_fixed_interface(cls) -> List[str]:
-<<<<<<< HEAD
-        return [
-            name
-            for name, _ in getmembers(cls)
-            if not name.startswith("_")
-        ]
-=======
-        return [name for name, _ in getmembers(cls) if not name.startswith("_")]
->>>>>>> 11e4d58f
+        return [name for name, _ in getmembers(cls) if not name.startswith("_")]