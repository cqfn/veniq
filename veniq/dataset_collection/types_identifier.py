import abc
from enum import Enum


class InlineTypesAlgorithms(Enum):
    WITH_RETURN_WITHOUT_ARGUMENTS = 0
    WITHOUT_RETURN_WITHOUT_ARGUMENTS = 1
    DO_NOTHING = -1


class SingletonDecorator:
    def __init__(self, klass):
        self.klass = klass
        self.instance = None

    def __call__(self, *args, **kwds):
        if self.instance is None:
            self.instance = self.klass(*args, **kwds)
        return self.instance


class Singleton(type):
    _instances = {}  # type: ignore

    def __call__(cls, *args, **kwargs):
        if cls not in cls._instances:
            cls._instances[cls] = super(Singleton, cls).__call__(*args, **kwargs)
        return cls._instances[cls]


class AlgorithmFactory(metaclass=Singleton):
    objects = {
        InlineTypesAlgorithms.WITH_RETURN_WITHOUT_ARGUMENTS:
            lambda: InlineWithReturnWithoutArguments,
        InlineTypesAlgorithms.WITHOUT_RETURN_WITHOUT_ARGUMENTS:
            lambda: InlineWithoutReturnWithoutArguments,
        InlineTypesAlgorithms.DO_NOTHING:
            lambda: DoNothing}

    def create_obj(self, val_type):
        return self.objects.get(val_type)()


class IBaseInlineAlgorithm(metaclass=abc.ABCMeta):

    def __init__(self):
        pass

    @abc.abstractmethod
    def inline_function(
            self,
            filename_in: str,
            invocation_line: int,
            body_start_line: int,
            body_end_line: int,
            filename_out: str) -> str:
        raise NotImplementedError("Cannot run abstract function")


class DoNothing(IBaseInlineAlgorithm):
    """
    When we have case when our function inline is too complex,
    we should ignore it and do nothing
    """

    def inline_function(
            self,
            filename_in: str,
            invocation_line: int,
            body_start_line: int,
            body_end_line: int,
            filename_out: str) -> str:
        return ""


class InlineWithoutReturnWithoutArguments(IBaseInlineAlgorithm):

    def __init__(self):
        super().__init__()

    def inline_function(
            self,
            filename_in: str,
            invocation_line: int,
            body_start_line: int,
            body_end_line: int,
            filename_out: str):
<<<<<<< HEAD
        f_out = open(filename_out, 'w', encoding='utf-8')
        original_file = open(filename_in, encoding='utf-8')
=======
        f_out = open(filename_out, 'w')
        original_file = open(filename_in)
>>>>>>> dc623532
        lines = list(original_file)

        # original code before method invocation, which will be substituted
        lines_before_invoсation = lines[:invocation_line - 1]
        for i in lines_before_invoсation:
            f_out.write(i)

        # body of the original method, which will be inserted
        num_spaces_before = len(lines[invocation_line - 1]) - len(lines[invocation_line - 1].lstrip(' '))
        num_spaces_body = len(lines[body_start_line - 1]) - len(lines[body_start_line - 1].lstrip(' '))
        body_lines = lines[body_start_line - 1:body_end_line]
        for i in body_lines:
            f_out.write(' ' * (num_spaces_before - num_spaces_body))
            f_out.write(i)

        # original code after method invocation
        original_code_lines = lines[invocation_line:]
        for i in original_code_lines:
            f_out.write(i)
<<<<<<< HEAD

        f_out.close()
        original_file.close()
=======
>>>>>>> dc623532


class InlineWithReturnWithoutArguments(IBaseInlineAlgorithm):

    def __init__(self):
        super().__init__()

    def inline_function(
            self,
            filename_in: str,
            invocation_line: int,
            body_start_line: int,
            body_end_line: int,
            filename_out: str):
        f_out = open(filename_out, 'w')
        original_file = open(filename_in)
<<<<<<< HEAD
        lines = original_file.readlines()

=======
        lines = list(original_file)
        print(filename_out, body_start_line, body_end_line)
>>>>>>> dc623532
        # original code before method invocation, which will be substituted
        lines_before_invoсation = lines[:invocation_line - 1]
        for i in lines_before_invoсation:
            f_out.write(i)

<<<<<<< HEAD
        variable_declaration = lines[invocation_line - 1].split('=')[0]
        # body of the original method, which will be inserted
        num_spaces_before = len(lines[invocation_line - 1]) - len(lines[invocation_line - 1].lstrip(' '))
        num_spaces_body = len(lines[body_start_line - 1]) - len(lines[body_start_line - 1].lstrip(' '))
        body_lines = lines[body_start_line - 1:body_end_line]
        for i in body_lines:
            f_out.write(' ' * (num_spaces_before - num_spaces_body))
            return_statement = i.split('return ')
            if len(return_statement) == 2:
                instead_of_return = variable_declaration + '= ' + return_statement[1]
                f_out.write(instead_of_return)
=======
        num_spaces_before = len(lines[invocation_line - 1]) - len(lines[invocation_line - 1].lstrip(' '))
        num_spaces_body = len(lines[body_start_line - 1]) - len(lines[body_start_line - 1].lstrip(' '))
        # body of the original method, which will be inserted
        body_lines = lines[body_start_line - 1:body_end_line]
        line_with_declaration = lines[invocation_line - 1].split('=')
        is_var_declaration = len(line_with_declaration) > 1
        is_direct_return = len(lines[invocation_line - 1].split('return ')) > 1
        for i in body_lines:
            f_out.write(' ' * (num_spaces_before - num_spaces_body))
            return_statement = i.split('return ')
            if len(return_statement) == 2 and not is_direct_return:
                if is_var_declaration:
                    variable_declaration = line_with_declaration[0].replace('{', ' ')
                    instead_of_return = variable_declaration + '= ' + return_statement[1]
                    f_out.write(instead_of_return)
                else:
                    instead_of_return = return_statement[1]
                    new_tabs = ' ' * len(return_statement[0])
                    f_out.write(new_tabs + instead_of_return)
>>>>>>> dc623532
            else:
                f_out.write(i)

        # original code after method invocation
        original_code_lines = lines[invocation_line:]
        for i in original_code_lines:
<<<<<<< HEAD
            f_out.write(i)

        f_out.close()
        original_file.close()
=======
            f_out.write(i)
>>>>>>> dc623532
<|MERGE_RESOLUTION|>--- conflicted
+++ resolved
@@ -85,13 +85,8 @@
             body_start_line: int,
             body_end_line: int,
             filename_out: str):
-<<<<<<< HEAD
         f_out = open(filename_out, 'w', encoding='utf-8')
         original_file = open(filename_in, encoding='utf-8')
-=======
-        f_out = open(filename_out, 'w')
-        original_file = open(filename_in)
->>>>>>> dc623532
         lines = list(original_file)
 
         # original code before method invocation, which will be substituted
@@ -111,12 +106,9 @@
         original_code_lines = lines[invocation_line:]
         for i in original_code_lines:
             f_out.write(i)
-<<<<<<< HEAD
 
         f_out.close()
         original_file.close()
-=======
->>>>>>> dc623532
 
 
 class InlineWithReturnWithoutArguments(IBaseInlineAlgorithm):
@@ -133,31 +125,13 @@
             filename_out: str):
         f_out = open(filename_out, 'w')
         original_file = open(filename_in)
-<<<<<<< HEAD
         lines = original_file.readlines()
 
-=======
-        lines = list(original_file)
-        print(filename_out, body_start_line, body_end_line)
->>>>>>> dc623532
         # original code before method invocation, which will be substituted
         lines_before_invoсation = lines[:invocation_line - 1]
         for i in lines_before_invoсation:
             f_out.write(i)
 
-<<<<<<< HEAD
-        variable_declaration = lines[invocation_line - 1].split('=')[0]
-        # body of the original method, which will be inserted
-        num_spaces_before = len(lines[invocation_line - 1]) - len(lines[invocation_line - 1].lstrip(' '))
-        num_spaces_body = len(lines[body_start_line - 1]) - len(lines[body_start_line - 1].lstrip(' '))
-        body_lines = lines[body_start_line - 1:body_end_line]
-        for i in body_lines:
-            f_out.write(' ' * (num_spaces_before - num_spaces_body))
-            return_statement = i.split('return ')
-            if len(return_statement) == 2:
-                instead_of_return = variable_declaration + '= ' + return_statement[1]
-                f_out.write(instead_of_return)
-=======
         num_spaces_before = len(lines[invocation_line - 1]) - len(lines[invocation_line - 1].lstrip(' '))
         num_spaces_body = len(lines[body_start_line - 1]) - len(lines[body_start_line - 1].lstrip(' '))
         # body of the original method, which will be inserted
@@ -177,18 +151,13 @@
                     instead_of_return = return_statement[1]
                     new_tabs = ' ' * len(return_statement[0])
                     f_out.write(new_tabs + instead_of_return)
->>>>>>> dc623532
             else:
                 f_out.write(i)
 
         # original code after method invocation
         original_code_lines = lines[invocation_line:]
         for i in original_code_lines:
-<<<<<<< HEAD
             f_out.write(i)
 
         f_out.close()
-        original_file.close()
-=======
-            f_out.write(i)
->>>>>>> dc623532
+        original_file.close()