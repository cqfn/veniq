import csv
import uuid
from argparse import ArgumentParser
import os
from collections import defaultdict
from functools import partial
from typing import Tuple, Dict, List, Any
from pathlib import Path

import typing
from pebble import ProcessPool
from tqdm import tqdm

from veniq.utils.encoding_detector import read_text_with_autodetected_encoding
from veniq.dataset_collection.types_identifier import AlgorithmFactory, InlineTypesAlgorithms
from veniq.ast_framework import AST, ASTNodeType, ASTNode
from veniq.utils.ast_builder import build_ast


def _get_last_return_line(child_statement: ASTNode) -> int:
    """
    This function is aimed to find the last line of
    the all children and children of children
    for a chosen statement.
    Main goal is to get the last line of return in method.
    """
    last_line = child_statement.line
    if hasattr(child_statement, 'children'):
        for children in child_statement.children:
            if children.line >= last_line:
                last_line = _get_last_return_line(children)
    return last_line


def _get_last_line(file_path: Path, last_return_line: int) -> int:
<<<<<<< HEAD
    """
=======
    '''
>>>>>>> dc623532
    Here we reprocess obtained the list line of return statement
    in order to get the line of the last case '}' of method
    declaration statement. This step is crucial for the
    correct inline part!
<<<<<<< HEAD
    """
    with open(file_path, encoding='utf-8') as f:
        lines = f.readlines()[last_return_line:]
        for i, file_line in enumerate(lines, last_return_line):
            last_case_line = file_line.replace('\n', '').replace(' ', '')
            if len(last_case_line) == 0:
                return i - 1
        return -1


def method_body_lines(method_node: ASTNode, file_path: Path) -> Tuple[int, int]:
=======
    '''
    f = open(file_path)
    lines = list(f)[last_return_line:]
    for i, file_line in enumerate(lines, last_return_line):
        last_case_line = file_line.replace('\n', '').replace(' ', '')
        is_comment = last_case_line.startswith('/**')
        is_closed_case = '}' == lines[i - last_return_line - 1].replace('\n', '').replace(' ', '')
        if len(last_case_line) == 0 or (is_comment and is_closed_case):
            return i - 1
    return -1


def _method_body_lines(method_node: ASTNode, file_path: Path) -> Tuple[int, int]:
>>>>>>> dc623532
    """
    Ger start and end of method's body
    """
    method_all_children = list(method_node.children)[-1]
    if len(method_node.body):
        start_line = method_node.body[0].line
        last_return_line = _get_last_return_line(method_all_children)
        end_line = _get_last_line(file_path, last_return_line)
    else:
        start_line = end_line = -1
    return start_line, end_line


@typing.no_type_check
def is_match_to_the_conditions(
        ast: AST,
        method_invoked: ASTNode,
        found_method_decl=None) -> bool:
    if method_invoked.parent.node_type == ASTNodeType.THIS:
        parent = method_invoked.parent.parent
        class_names = [x for x in method_invoked.parent.children if hasattr(x, 'string')]
        member_references = [x for x in method_invoked.parent.children if hasattr(x, 'member')]
        lst = [x for x in member_references if x.member != method_invoked.member] + class_names
        no_children = not lst
    else:
        parent = method_invoked.parent
        no_children = True

    maybe_if = parent.parent
    is_not_method_inv_single_statement_in_if = True
    if maybe_if.node_type == ASTNodeType.IF_STATEMENT:
        if hasattr(maybe_if.then_statement, 'expression'):
            if maybe_if.then_statement.expression.node_type == ASTNodeType.METHOD_INVOCATION:
                is_not_method_inv_single_statement_in_if = False

    is_not_assign_value_with_return_type = True
    is_not_several_returns = True
    if found_method_decl.return_type:
        if parent.node_type == ASTNodeType.VARIABLE_DECLARATOR:
            is_not_assign_value_with_return_type = False

        ast_subtree = ast.get_subtree(found_method_decl)
        stats = [x for x in ast_subtree.get_proxy_nodes(ASTNodeType.RETURN_STATEMENT)]
        if len(stats) > 1:
            is_not_several_returns = False

    is_not_parent_member_ref = not (method_invoked.parent.node_type == ASTNodeType.MEMBER_REFERENCE)
    is_not_chain_before = not (parent.node_type == ASTNodeType.METHOD_INVOCATION) and no_children
    chains_after = [x for x in method_invoked.children if x.node_type == ASTNodeType.METHOD_INVOCATION]
    is_not_chain_after = not chains_after
    is_not_inside_if = not (parent.node_type == ASTNodeType.IF_STATEMENT)
    is_not_inside_while = not (parent.node_type == ASTNodeType.WHILE_STATEMENT)
    is_not_inside_for = not (parent.node_type == ASTNodeType.FOR_STATEMENT)
    is_not_enhanced_for_control = not (parent.node_type == ASTNodeType.ENHANCED_FOR_CONTROL)
    # ignore case else if (getServiceInterface() != null) {
    is_not_binary_operation = not (parent.node_type == ASTNodeType.BINARY_OPERATION)
    is_not_ternary = not (parent.node_type == ASTNodeType.TERNARY_EXPRESSION)
    # if a parameter is any expression, we ignore it,
    # since it is difficult to extract with AST
    is_actual_parameter_simple = all([hasattr(x, 'member') for x in method_invoked.arguments])
    is_not_class_creator = not (parent.node_type == ASTNodeType.CLASS_CREATOR)
    is_not_cast = not (parent.node_type == ASTNodeType.CAST)
    is_not_array_creator = not (parent.node_type == ASTNodeType.ARRAY_CREATOR)
    is_not_lambda = not (parent.node_type == ASTNodeType.LAMBDA_EXPRESSION)
    other_requirements = all([
        is_not_chain_before,
        is_actual_parameter_simple,
        is_not_chain_after,
        is_not_inside_if,
        is_not_inside_while,
        is_not_binary_operation,
        is_not_ternary,
        is_not_class_creator,
        is_not_cast,
        is_not_array_creator,
        is_not_parent_member_ref,
        is_not_inside_for,
        is_not_enhanced_for_control,
        is_not_lambda,
        is_not_method_inv_single_statement_in_if,
        is_not_assign_value_with_return_type,
        is_not_several_returns,
        not method_invoked.arguments])

    if (not method_invoked.qualifier and other_requirements) or \
            (method_invoked.qualifier == 'this' and other_requirements):
        return True
    else:
        return False


<<<<<<< HEAD
def check_whether_method_has_return_type(
        method_decl: AST,
        var_decls: typing.Set[str]) -> InlineTypesAlgorithms:
    """
    Run function to check whether Method declaration can be inlined
    :param method_decl: method, where invocation occurred
    :param var_decls: set of variables for found invoked method
    :return: enum InlineTypesAlgorithms
=======
def check_method_without_return(
        method_decl: AST,
        var_decls: typing.Set[str]) -> InlineTypesAlgorithms:
    """
    Run function to check whether Method declaration can be inlined
    :param method_decl: method, where invocation occurred
    :param var_decls: set of variables for found invoked method
    :return: enum InlineTypesAlgorithms
    """
    names = get_variables_decl_in_node(method_decl)

    var_decls_original = set(names)
    intersected_names = var_decls & var_decls_original
    # if we do not have intersected name in target method and inlined method
    # and if we do not have var declarations at all
    if not var_decls or not intersected_names:
        return InlineTypesAlgorithms.WITHOUT_RETURN_WITHOUT_ARGUMENTS

    return InlineTypesAlgorithms.DO_NOTHING


def get_variables_decl_in_node(
        method_decl: AST) -> List[str]:
    names = []
    for x in method_decl.get_proxy_nodes(ASTNodeType.VARIABLE_DECLARATOR):
        if hasattr(x, 'name'):
            names.append(x.name)
        elif hasattr(x, 'names'):
            names.extend(x.names)

    for x in method_decl.get_proxy_nodes(ASTNodeType.VARIABLE_DECLARATION):
        if hasattr(x, 'name'):
            names.append(x.name)
        elif hasattr(x, 'names'):
            names.extend(x.names)

    for x in method_decl.get_proxy_nodes(ASTNodeType.TRY_RESOURCE):
        names.append(x.name)

    return names


def determine_type(
        ast: AST,
        method_node: ASTNode,
        invocation_node: ASTNode,
        dict_original_nodes: Dict[str, List[ASTNode]]
) -> InlineTypesAlgorithms:
    """

    :param ast: ast tree
    :param dict_original_nodes: dict with names of function as key
    and list of ASTNode as values
    :param method_node: Method declaration. In this method invocation occurred
    :param invocation_node: invocation node
    :return: int - type
>>>>>>> dc623532
    """
    names = get_variables_decl_in_node(method_decl)

<<<<<<< HEAD
    var_decls_original = set(names)
    intersected_names = var_decls & var_decls_original
    # if we do not have intersected name in target method and inlined method
    # and if we do not have var declarations at all
    if not var_decls or not intersected_names:
        return InlineTypesAlgorithms.WITHOUT_RETURN_WITHOUT_ARGUMENTS

    return InlineTypesAlgorithms.DO_NOTHING


def get_variables_decl_in_node(
        method_decl: AST) -> List[str]:
    names = []
    for x in method_decl.get_proxy_nodes(ASTNodeType.VARIABLE_DECLARATOR):
        if hasattr(x, 'name'):
            names.append(x.name)
        elif hasattr(x, 'names'):
            names.extend(x.names)

    for x in method_decl.get_proxy_nodes(ASTNodeType.VARIABLE_DECLARATION):
        if hasattr(x, 'name'):
            names.append(x.name)
        elif hasattr(x, 'names'):
            names.extend(x.names)

    for x in method_decl.get_proxy_nodes(ASTNodeType.TRY_RESOURCE):
        names.append(x.name)

    return names
=======
    original_invoked_method = dict_original_nodes.get(invocation_node.member, [])
    # ignore overridden functions
    if (len(original_invoked_method) == 0) or (len(original_invoked_method) > 1):
        return InlineTypesAlgorithms.DO_NOTHING
    else:
        original_method = original_invoked_method[0]
        if not original_method.parameters:
            if not original_method.return_type:
                # Find the original method declaration by the name of method invocation
                var_decls = set(get_variables_decl_in_node(ast.get_subtree(original_method)))
                return check_method_without_return(
                    ast.get_subtree(method_node),
                    var_decls
                )
            else:
                return InlineTypesAlgorithms.WITH_RETURN_WITHOUT_ARGUMENTS
        else:
            return InlineTypesAlgorithms.DO_NOTHING
>>>>>>> dc623532


def determine_algorithm_insertion_type(
        ast: AST,
        method_node: ASTNode,
        invocation_node: ASTNode,
        dict_original_nodes: Dict[str, List[ASTNode]]
) -> InlineTypesAlgorithms:
    """

    :param ast: ast tree
    :param dict_original_nodes: dict with names of function as key
    and list of ASTNode as values
    :param method_node: Method declaration. In this method invocation occurred
    :param invocation_node: invocation node
    :return: InlineTypesAlgorithms enum
    """

    original_invoked_method = dict_original_nodes.get(invocation_node.member, [])
    # ignore overridden functions
    if (len(original_invoked_method) == 0) or (len(original_invoked_method) > 1):
        return InlineTypesAlgorithms.DO_NOTHING
    else:
        original_method = original_invoked_method[0]
        if not original_method.parameters:
            if not original_method.return_type:
                # Find the original method declaration by the name of method invocation
                var_decls = set(get_variables_decl_in_node(ast.get_subtree(original_method)))
                return check_whether_method_has_return_type(
                    ast.get_subtree(method_node),
                    var_decls
                )
            else:
                return InlineTypesAlgorithms.WITH_RETURN_WITHOUT_ARGUMENTS
        else:
            return InlineTypesAlgorithms.DO_NOTHING


def insert_code_with_new_file_creation(
        class_name: str,
        ast: AST,
        method_node: ASTNode,
        invocation_node: ASTNode,
        file_path: Path,
        output_path: Path,
        dict_original_invocations: Dict[str, List[ASTNode]]
) -> List[Any]:
    """
    If invocations of class methods were found,
    we process through all of them and for each
    substitution opportunity by method's body,
    we create new file.
    """
    file_name = file_path.stem
    if not os.path.exists(output_path):
        output_path.mkdir(parents=True)

<<<<<<< HEAD
    id = uuid.uuid()
    new_full_filename = Path(output_path, f'{file_name}_{invocation_node.name}_{method_node.name}{id}.java')
    original_func = dict_original_invocations.get(invocation_node.member)[0]  # type: ignore
    body_start_line, body_end_line = method_body_lines(original_func, file_path)
=======
    new_full_filename = Path(output_path, f'{file_name}_{method_node.name}.java')
    original_func = dict_original_invocations.get(invocation_node.member)[0]  # type: ignore
    body_start_line, body_end_line = _method_body_lines(original_func, file_path)
>>>>>>> dc623532
    text_lines = read_text_with_autodetected_encoding(str(file_path)).split('\n')

    line_to_csv = [
        str(file_path),
        class_name,
        text_lines[invocation_node.line - 1].strip(' '),
        invocation_node.line,
        original_func.line,
        method_node.name,
        id,
    ]

    algorithm_for_inlining = AlgorithmFactory().create_obj(
<<<<<<< HEAD
        determine_algorithm_insertion_type(ast, method_node, invocation_node, dict_original_invocations))
=======
        determine_type(ast, method_node, invocation_node, dict_original_invocations))
>>>>>>> dc623532

    algorithm_for_inlining().inline_function(
        file_path,
        invocation_node.line,
        body_start_line,
        body_end_line,
        new_full_filename,
    )

    return line_to_csv


def analyze_file(file_path: Path, output_path: Path) -> List[Any]:
    try:
        AST.build_from_javalang(build_ast(str(file_path)))
    except Exception:
        print('JavaSyntaxError while parsing ', file_path)

    ast = AST.build_from_javalang(build_ast(str(file_path)))
    method_declarations = defaultdict(list)
    classes_declaration = [
        ast.get_subtree(node)
        for node in ast.get_root().types
        if node.node_type == ASTNodeType.CLASS_DECLARATION
    ]
    results = []
    for class_ast in classes_declaration:
        class_declaration = class_ast.get_root()
        for method in class_declaration.methods:
            if not method.parameters:
                method_declarations[method.name].append(method)

        methods_list = list(class_declaration.methods) + list(class_declaration.constructors)
        for method_node in methods_list:
            method_decl = ast.get_subtree(method_node)
            for method_invoked in method_decl.get_proxy_nodes(
                    ASTNodeType.METHOD_INVOCATION):
                found_method_decl = method_declarations.get(method_invoked.member, [])
                # ignore overloaded functions
                if len(found_method_decl) == 1:
                    is_matched = is_match_to_the_conditions(ast, method_invoked, found_method_decl[0])

                    if is_matched:
                        results.append(
                            insert_code_with_new_file_creation(
                                class_declaration.name,
                                ast,
                                method_node,
                                method_invoked,
                                file_path,
                                output_path,
                                method_declarations
                            ))

    return results


if __name__ == '__main__':
    system_cores_qty = os.cpu_count() or 1
    parser = ArgumentParser()
    parser.add_argument(
        "-d", "--dir", required=True, help="File path to JAVA source code for methods augmentations"
    )
    parser.add_argument(
        "-o", "--output",
        help="Path for file with output results",
        default='augmented_data'
    )
    parser.add_argument(
        "--jobs",
        "-j",
        type=int,
        default=system_cores_qty - 1,
        help="Number of processes to spawn. "
             "By default one less than number of cores. "
             "Be careful to raise it above, machine may stop responding while creating dataset.",
    )
    args = parser.parse_args()

    test_files = set(Path(args.dir).glob('**/*Test*.java'))
    not_test_files = set(Path(args.dir).glob('**/*.java'))
    files_without_tests = list(not_test_files.difference(test_files))

    output_dir = Path(args.output)
    if not output_dir.exists():
        output_dir.mkdir(parents=True)

    with open(Path(output_dir, 'out.csv'), 'w', newline='\n') as csvfile, ProcessPool(1) as executor:
        writer = csv.writer(csvfile, delimiter=',',
                            quotechar='"', quoting=csv.QUOTE_MINIMAL)
        writer.writerow([
            'Filename',
            'ClassName',
            'String where to replace',
            'line where to replace',
            'line of original function',
            'invocation function name',
            'unique id'])

        p_analyze = partial(analyze_file, output_path=output_dir.absolute())
        future = executor.map(p_analyze, files_without_tests, timeout=1000, )
        result = future.result()

        for filename in tqdm(files_without_tests):
            try:
                single_file_features = next(result)
                if single_file_features:
                    for i in single_file_features:
                        writer.writerow(i)
                csvfile.flush()
            except TimeoutError:
                print(f"Processing {filename} is aborted due to timeout in {args.timeout} seconds.")
            except Exception as e:
                print(str(e))<|MERGE_RESOLUTION|>--- conflicted
+++ resolved
@@ -33,16 +33,11 @@
 
 
 def _get_last_line(file_path: Path, last_return_line: int) -> int:
-<<<<<<< HEAD
-    """
-=======
-    '''
->>>>>>> dc623532
+    """
     Here we reprocess obtained the list line of return statement
     in order to get the line of the last case '}' of method
     declaration statement. This step is crucial for the
     correct inline part!
-<<<<<<< HEAD
     """
     with open(file_path, encoding='utf-8') as f:
         lines = f.readlines()[last_return_line:]
@@ -54,21 +49,6 @@
 
 
 def method_body_lines(method_node: ASTNode, file_path: Path) -> Tuple[int, int]:
-=======
-    '''
-    f = open(file_path)
-    lines = list(f)[last_return_line:]
-    for i, file_line in enumerate(lines, last_return_line):
-        last_case_line = file_line.replace('\n', '').replace(' ', '')
-        is_comment = last_case_line.startswith('/**')
-        is_closed_case = '}' == lines[i - last_return_line - 1].replace('\n', '').replace(' ', '')
-        if len(last_case_line) == 0 or (is_comment and is_closed_case):
-            return i - 1
-    return -1
-
-
-def _method_body_lines(method_node: ASTNode, file_path: Path) -> Tuple[int, int]:
->>>>>>> dc623532
     """
     Ger start and end of method's body
     """
@@ -160,17 +140,7 @@
         return False
 
 
-<<<<<<< HEAD
 def check_whether_method_has_return_type(
-        method_decl: AST,
-        var_decls: typing.Set[str]) -> InlineTypesAlgorithms:
-    """
-    Run function to check whether Method declaration can be inlined
-    :param method_decl: method, where invocation occurred
-    :param var_decls: set of variables for found invoked method
-    :return: enum InlineTypesAlgorithms
-=======
-def check_method_without_return(
         method_decl: AST,
         var_decls: typing.Set[str]) -> InlineTypesAlgorithms:
     """
@@ -210,76 +180,6 @@
         names.append(x.name)
 
     return names
-
-
-def determine_type(
-        ast: AST,
-        method_node: ASTNode,
-        invocation_node: ASTNode,
-        dict_original_nodes: Dict[str, List[ASTNode]]
-) -> InlineTypesAlgorithms:
-    """
-
-    :param ast: ast tree
-    :param dict_original_nodes: dict with names of function as key
-    and list of ASTNode as values
-    :param method_node: Method declaration. In this method invocation occurred
-    :param invocation_node: invocation node
-    :return: int - type
->>>>>>> dc623532
-    """
-    names = get_variables_decl_in_node(method_decl)
-
-<<<<<<< HEAD
-    var_decls_original = set(names)
-    intersected_names = var_decls & var_decls_original
-    # if we do not have intersected name in target method and inlined method
-    # and if we do not have var declarations at all
-    if not var_decls or not intersected_names:
-        return InlineTypesAlgorithms.WITHOUT_RETURN_WITHOUT_ARGUMENTS
-
-    return InlineTypesAlgorithms.DO_NOTHING
-
-
-def get_variables_decl_in_node(
-        method_decl: AST) -> List[str]:
-    names = []
-    for x in method_decl.get_proxy_nodes(ASTNodeType.VARIABLE_DECLARATOR):
-        if hasattr(x, 'name'):
-            names.append(x.name)
-        elif hasattr(x, 'names'):
-            names.extend(x.names)
-
-    for x in method_decl.get_proxy_nodes(ASTNodeType.VARIABLE_DECLARATION):
-        if hasattr(x, 'name'):
-            names.append(x.name)
-        elif hasattr(x, 'names'):
-            names.extend(x.names)
-
-    for x in method_decl.get_proxy_nodes(ASTNodeType.TRY_RESOURCE):
-        names.append(x.name)
-
-    return names
-=======
-    original_invoked_method = dict_original_nodes.get(invocation_node.member, [])
-    # ignore overridden functions
-    if (len(original_invoked_method) == 0) or (len(original_invoked_method) > 1):
-        return InlineTypesAlgorithms.DO_NOTHING
-    else:
-        original_method = original_invoked_method[0]
-        if not original_method.parameters:
-            if not original_method.return_type:
-                # Find the original method declaration by the name of method invocation
-                var_decls = set(get_variables_decl_in_node(ast.get_subtree(original_method)))
-                return check_method_without_return(
-                    ast.get_subtree(method_node),
-                    var_decls
-                )
-            else:
-                return InlineTypesAlgorithms.WITH_RETURN_WITHOUT_ARGUMENTS
-        else:
-            return InlineTypesAlgorithms.DO_NOTHING
->>>>>>> dc623532
 
 
 def determine_algorithm_insertion_type(
@@ -337,16 +237,10 @@
     if not os.path.exists(output_path):
         output_path.mkdir(parents=True)
 
-<<<<<<< HEAD
     id = uuid.uuid()
     new_full_filename = Path(output_path, f'{file_name}_{invocation_node.name}_{method_node.name}{id}.java')
     original_func = dict_original_invocations.get(invocation_node.member)[0]  # type: ignore
     body_start_line, body_end_line = method_body_lines(original_func, file_path)
-=======
-    new_full_filename = Path(output_path, f'{file_name}_{method_node.name}.java')
-    original_func = dict_original_invocations.get(invocation_node.member)[0]  # type: ignore
-    body_start_line, body_end_line = _method_body_lines(original_func, file_path)
->>>>>>> dc623532
     text_lines = read_text_with_autodetected_encoding(str(file_path)).split('\n')
 
     line_to_csv = [
@@ -360,11 +254,7 @@
     ]
 
     algorithm_for_inlining = AlgorithmFactory().create_obj(
-<<<<<<< HEAD
         determine_algorithm_insertion_type(ast, method_node, invocation_node, dict_original_invocations))
-=======
-        determine_type(ast, method_node, invocation_node, dict_original_invocations))
->>>>>>> dc623532
 
     algorithm_for_inlining().inline_function(
         file_path,
