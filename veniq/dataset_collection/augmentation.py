import hashlib
import os
import os.path
import re
import shutil
import tarfile
import typing
from argparse import ArgumentParser
from collections import defaultdict
from functools import partial
from pathlib import Path
from typing import Tuple, Dict, List, Any, Set, Optional

import javalang
import pandas as pd
from pebble import ProcessPool
from tqdm import tqdm

from veniq.ast_framework import AST, ASTNodeType, ASTNode
from veniq.dataset_collection.types_identifier import AlgorithmFactory, InlineTypesAlgorithms
from veniq.metrics.ncss.ncss import NCSSMetric
from veniq.utils.ast_builder import build_ast
from veniq.utils.encoding_detector import read_text_with_autodetected_encoding


def _get_last_line(file_path: Path, start_line: int) -> int:
    """
    This function is aimed to find the last body line of
    considered method. It work by counting the difference
    in number of openning brackets '{' and closing brackets
    '}'. It's start with the method declaration line and going
    to the line where the difference is equal to 0. Which means
    that we found closind bracket of method declaration.
    """
    with open(file_path, encoding='utf-8') as f:
        file_lines = list(f)
        # to start counting opening brackets
        difference_cases = 0

        processed_declaration_line = file_lines[start_line - 1].split('//')[0]
        difference_cases += processed_declaration_line.count('{')
        difference_cases -= processed_declaration_line.count('}')
        for i, line in enumerate(file_lines[start_line:], start_line):
            if difference_cases:
                line_without_comments = line.split('//')[0]
                difference_cases += line_without_comments.count('{')
                difference_cases -= line_without_comments.count('}')
            else:
                # process comments to the last line of method
                if line.strip() == '*/':
                    return i + 2
                else:
                    return i

        return -1


def get_line_with_first_open_bracket(
        file_path: Path,
        method_decl_start_line: int
) -> int:
    with open(file_path, encoding='utf-8') as f:
        file_lines = f.read().split('\n')
        for i, line in enumerate(file_lines[method_decl_start_line - 2:], method_decl_start_line - 2):
            if '{' in line:
                return i + 1
        return method_decl_start_line + 1


def method_body_lines(method_node: ASTNode, file_path: Path) -> Tuple[int, int]:
    """
    Get start and end of method's body
    """
    if len(method_node.body):
        m_decl_start_line = start_line = method_node.line + 1
        start_line = get_line_with_first_open_bracket(file_path, m_decl_start_line)
        end_line = _get_last_line(file_path, start_line)
    else:
        start_line = end_line = -1
    return start_line, end_line


def check_nesting_statements(
        method_invoked: ASTNode
) -> bool:
    """
    Check that the considered method invocation is not
    at the same line as prohibited statements.
    """
    prohibited_statements = [
        ASTNodeType.IF_STATEMENT,
        ASTNodeType.WHILE_STATEMENT,
        ASTNodeType.FOR_STATEMENT,
        ASTNodeType.SYNCHRONIZED_STATEMENT,
        ASTNodeType.CATCH_CLAUSE,
        ASTNodeType.SUPER_CONSTRUCTOR_INVOCATION,
        ASTNodeType.TRY_STATEMENT
    ]
    if method_invoked.parent is not None:
        if (method_invoked.parent.node_type in prohibited_statements) \
                and (method_invoked.parent.line == method_invoked.line):
            return False

        if method_invoked.parent.parent is not None:
            if (method_invoked.parent.parent.node_type in prohibited_statements) \
                    and (method_invoked.parent.parent.line == method_invoked.line):
                return False

            if method_invoked.parent.parent.parent is not None:
                if (method_invoked.parent.parent.parent.node_type in prohibited_statements) \
                        and (method_invoked.parent.parent.parent.line == method_invoked.line):
                    return False

    return True


@typing.no_type_check
def is_match_to_the_conditions(
        ast: AST,
        method_invoked: ASTNode,
        found_method_decl=None) -> bool:
    if method_invoked.parent.node_type == ASTNodeType.THIS:
        parent = method_invoked.parent.parent
        class_names = [x for x in method_invoked.parent.children if hasattr(x, 'string')]
        member_references = [x for x in method_invoked.parent.children if hasattr(x, 'member')]
        lst = [x for x in member_references if x.member != method_invoked.member] + class_names
        no_children = not lst
    else:
        parent = method_invoked.parent
        no_children = True

    maybe_if = parent.parent
    is_not_method_inv_single_statement_in_if = True
    if maybe_if.node_type == ASTNodeType.IF_STATEMENT:
        if hasattr(maybe_if.then_statement, 'expression'):
            if maybe_if.then_statement.expression.node_type == ASTNodeType.METHOD_INVOCATION:
                is_not_method_inv_single_statement_in_if = False

    is_not_assign_value_with_return_type = True
    is_not_several_returns = True
    if found_method_decl.return_type:
        if parent.node_type == ASTNodeType.VARIABLE_DECLARATOR:
            is_not_assign_value_with_return_type = False

        ast_subtree = ast.get_subtree(found_method_decl)
        stats = [x for x in ast_subtree.get_proxy_nodes(ASTNodeType.RETURN_STATEMENT)]
        if len(stats) > 1:
            is_not_several_returns = False

    is_not_parent_member_ref = not (method_invoked.parent.node_type == ASTNodeType.MEMBER_REFERENCE)
    is_not_chain_before = not (parent.node_type == ASTNodeType.METHOD_INVOCATION) and no_children
    chains_after = [x for x in method_invoked.children if x.node_type == ASTNodeType.METHOD_INVOCATION]
    is_not_chain_after = not chains_after
    is_not_inside_if = not (parent.node_type == ASTNodeType.IF_STATEMENT)
    is_not_inside_while = not (parent.node_type == ASTNodeType.WHILE_STATEMENT)
    is_not_inside_for = not (parent.node_type == ASTNodeType.FOR_STATEMENT)
    is_not_enhanced_for_control = not (parent.node_type == ASTNodeType.ENHANCED_FOR_CONTROL)
    # ignore case else if (getServiceInterface() != null) {
    is_not_binary_operation = not (parent.node_type == ASTNodeType.BINARY_OPERATION)
    is_not_ternary = not (parent.node_type == ASTNodeType.TERNARY_EXPRESSION)
    # if a parameter is any expression, we ignore it,
    # since it is difficult to extract with AST
    is_actual_parameter_simple = all([hasattr(x, 'member') for x in method_invoked.arguments])
    is_not_class_creator = not (parent.node_type == ASTNodeType.CLASS_CREATOR)
    is_not_cast = not (parent.node_type == ASTNodeType.CAST)
    is_not_array_creator = not (parent.node_type == ASTNodeType.ARRAY_CREATOR)
    is_not_lambda = not (parent.node_type == ASTNodeType.LAMBDA_EXPRESSION)
    is_not_at_the_same_line_as_prohibited_stats = check_nesting_statements(method_invoked)
    other_requirements = all([
        is_not_chain_before,
        is_actual_parameter_simple,
        is_not_chain_after,
        is_not_inside_if,
        is_not_inside_while,
        is_not_binary_operation,
        is_not_ternary,
        is_not_class_creator,
        is_not_cast,
        is_not_array_creator,
        is_not_parent_member_ref,
        is_not_inside_for,
        is_not_enhanced_for_control,
        is_not_lambda,
        is_not_method_inv_single_statement_in_if,
        is_not_assign_value_with_return_type,
        is_not_several_returns,
        is_not_at_the_same_line_as_prohibited_stats,
        not method_invoked.arguments])

    if (not method_invoked.qualifier and other_requirements) or \
            (method_invoked.qualifier == 'this' and other_requirements):
        return True
    else:
        return False


def check_whether_method_has_return_type(
        method_decl: AST,
        var_decls: Set[str]) -> InlineTypesAlgorithms:
    """
    Run function to check whether Method declaration can be inlined
    :param method_decl: method, where invocation occurred
    :param var_decls: set of variables for found invoked method
    :return: enum InlineTypesAlgorithms
    """
    names = get_variables_decl_in_node(method_decl)

    var_decls_original = set(names)
    intersected_names = var_decls & var_decls_original
    # if we do not have intersected name in target method and inlined method
    # and if we do not have var declarations at all
    if not var_decls or not intersected_names:
        return InlineTypesAlgorithms.WITHOUT_RETURN_WITHOUT_ARGUMENTS

    return InlineTypesAlgorithms.DO_NOTHING


def get_variables_decl_in_node(
        method_decl: AST) -> List[str]:
    names = []
    for x in method_decl.get_proxy_nodes(ASTNodeType.VARIABLE_DECLARATOR):
        if hasattr(x, 'name'):
            names.append(x.name)
        elif hasattr(x, 'names'):
            names.extend(x.names)

    for x in method_decl.get_proxy_nodes(ASTNodeType.VARIABLE_DECLARATION):
        if hasattr(x, 'name'):
            names.append(x.name)
        elif hasattr(x, 'names'):
            names.extend(x.names)

    for x in method_decl.get_proxy_nodes(ASTNodeType.TRY_RESOURCE):
        names.append(x.name)

    return names


def determine_algorithm_insertion_type(
        ast: AST,
        method_node: ASTNode,
        invocation_node: ASTNode,
        dict_original_nodes: Dict[str, List[ASTNode]]
) -> InlineTypesAlgorithms:
    """

    :param ast: ast tree
    :param dict_original_nodes: dict with names of function as key
    and list of ASTNode as values
    :param method_node: Method declaration. In this method invocation occurred
    :param invocation_node: invocation node
    :return: InlineTypesAlgorithms enum
    """

    original_invoked_method = dict_original_nodes.get(invocation_node.member, [])
    # ignore overridden functions
    if (len(original_invoked_method) == 0) or (len(original_invoked_method) > 1):
        return InlineTypesAlgorithms.DO_NOTHING
    else:
        original_method = original_invoked_method[0]
        if not original_method.parameters:
            if not original_method.return_type:
                # Find the original method declaration by the name of method invocation
                var_decls = set(get_variables_decl_in_node(ast.get_subtree(original_method)))
                return check_whether_method_has_return_type(
                    ast.get_subtree(method_node),
                    var_decls
                )
            else:
                return InlineTypesAlgorithms.WITH_RETURN_WITHOUT_ARGUMENTS
        else:
            return InlineTypesAlgorithms.DO_NOTHING


def insert_code_with_new_file_creation(
        class_name: str,
        ast: AST,
        method_node: ASTNode,
        invocation_node: ASTNode,
        file_path: Path,
        output_path: Path,
        dict_original_invocations: Dict[str, List[ASTNode]],
        source_filepath: str
) -> Dict[str, Any]:
    """
    If invocations of class methods were found,
    we process through all of them and for each
    substitution opportunity by method's body,
    we create new file.
    """
    file_name = file_path.stem
    if not os.path.exists(output_path):
        output_path.mkdir(parents=True)

    new_full_filename = Path(output_path, f'{file_name}_{method_node.name}_{invocation_node.line}.java')
    original_func = dict_original_invocations.get(invocation_node.member)[0]  # type: ignore
    ncss = NCSSMetric().value(ast.get_subtree(original_func))
    line_to_csv = {}
    # @acheshkov asked to consider only methods with ncss > 3, that's all.
    if ncss > 3:
        body_start_line, body_end_line = method_body_lines(original_func, file_path)
        text_lines = read_text_with_autodetected_encoding(str(file_path)).split('\n')
        # we do not inline one-line methods like
        # public String getRemainingString() {return str.substring(index);}
        if body_start_line != body_end_line:
            algorithm_type = determine_algorithm_insertion_type(
                ast,
                method_node,
                invocation_node,
                dict_original_invocations
            )
            algorithm_for_inlining = AlgorithmFactory().create_obj(algorithm_type)
            if algorithm_type != InlineTypesAlgorithms.DO_NOTHING:
                line_to_csv = {
                    'project': source_filepath,
                    'input_filename': file_path,
                    'class_name': class_name,
                    'invocation_text_string': text_lines[invocation_node.line - 1].lstrip(),
                    'method_where_invocation_occurred': method_node.name,
                    'invocation_method_name': original_func.name,
                    'output_filename': new_full_filename,
                    'start_line_of_function_where_invocation_occurred': method_node.line
                }

                inline_method_bounds = algorithm_for_inlining().inline_function(
                    file_path,
                    invocation_node.line,
                    body_start_line,
                    body_end_line,
                    new_full_filename,
                )
                if inline_method_bounds is not None:
                    line_to_csv['inline_insertion_line_start'] = inline_method_bounds[0]
                    line_to_csv['inline_insertion_line_end'] = inline_method_bounds[1]

                    if get_ast_if_possible(new_full_filename):
                        rest_of_csv_row_for_changed_file = find_lines_in_changed_file(
                            class_name=class_name,
                            new_full_filename=new_full_filename,
                            original_func=original_func)
                        can_be_parsed = True
                        line_to_csv.update(rest_of_csv_row_for_changed_file)
                    else:
                        can_be_parsed = False

                    line_to_csv['can_be_parsed'] = can_be_parsed

    return line_to_csv


# type: ignore
def find_lines_in_changed_file(
        new_full_filename: Path,
        original_func: ASTNode,
        class_name: str) -> Dict[str, Any]:
    """
    Find start and end line of invocation for changed file
    :param class_name: class name of old file
    :param new_full_filename: name of new file
    :param method_node: method declaration of old file
    :param original_func: method declaration of invoked function in old file
    :return:
    """
    changed_ast = get_ast_if_possible(new_full_filename)
    if changed_ast:
        class_node_of_changed_file = [
            x for x in changed_ast.get_proxy_nodes(ASTNodeType.CLASS_DECLARATION)
            if x.name == class_name][0]
        original_func_changed = [
            x for x in class_node_of_changed_file.methods
            if x.name == original_func.name][0]

        body_start_line, body_end_line = method_body_lines(original_func_changed, new_full_filename)
        return {
            'invocation_method_start_line': body_start_line,
            'invocation_method_end_line': body_end_line
        }
    else:
        return {}


def get_ast_if_possible(file_path: Path, res=None) -> Optional[AST]:
    """
    Processing file in order to check
    that its original version can be parsed
    """
    ast = None
    try:
        ast = AST.build_from_javalang(build_ast(str(file_path)))
    except javalang.parser.JavaSyntaxError:
        if res:
            res.error = 'JavaSyntaxError'
    except Exception as e:
        if res:
            res.error = str(e)

    return ast


def remove_comments(string):
    pattern = r"(\".*?\"|\'.*?\')|(/\*.*?\*/|//[^\r\n]*$)"
    # first group captures quoted strings (double or single)
    # second group captures comments (//single-line or /* multi-line */)
    regex = re.compile(pattern, re.MULTILINE | re.DOTALL)

    def _replacer(match):
        # if the 2nd group (capturing comments) is not None,
        # it means we have captured a non-quoted (real) comment string.
        if match.group(2) is not None:
            # so we will return empty to remove the comment
            return ""
        else:  # otherwise, we will return the 1st group
            return match.group(1)  # captured quoted-string

    return regex.sub(_replacer, string)


# flake8: noqa: C901
def analyze_file(
        file_path: Path,
        output_path: Path,
        input_dir: Path
) -> List[Any]:
    """
    In this function we process each file.
    For each file we find each invocation inside,
    which can be inlined.
    """
    # print(file_path)
    results: List[Any] = []
    original_text = read_text_with_autodetected_encoding(str(file_path))
    # remove comments
    text_without_comments = remove_comments(original_text)
    # remove whitespaces
    text = "\n".join([ll.rstrip() for ll in text_without_comments.splitlines() if ll.strip()])
    dst_filename = save_text_to_new_file(input_dir, text, file_path)

    ast = get_ast_if_possible(dst_filename)
    if ast is None:
        dst_filename.unlink()
        return results

    method_declarations: Dict[str, List[ASTNode]] = defaultdict(list)
    classes_declaration = [
        ast.get_subtree(node)
        for node in ast.get_root().types
        if node.node_type == ASTNodeType.CLASS_DECLARATION
    ]
    for class_ast in classes_declaration:
        class_declaration = class_ast.get_root()
        methods_list: List[ASTNode] = \
            list(class_declaration.methods) \
            + list(class_declaration.constructors)
        collect_info_about_functions_without_params(method_declarations, methods_list)

        for method_node in methods_list:
            method_decl = ast.get_subtree(method_node)
<<<<<<< HEAD
            found_functions = method_declarations.get(method_node.name, [])
            # we do not consider overloaded constructors and functions
            # as target functions
            if len(found_functions) == 1:
                for invocation_node in method_decl.get_proxy_nodes(
                        ASTNodeType.METHOD_INVOCATION):
                    extracted_function = method_declarations.get(invocation_node.member, [])
                    # ignore overloaded extracted functions
                    if len(extracted_function) == 1:
                        if not extracted_function[0].parameters:
                            try:
                                make_insertion(
                                    ast,
                                    class_declaration,
                                    dst_filename,
                                    extracted_function,
                                    method_declarations,
                                    invocation_node,
                                    method_node,
                                    output_path,
                                    file_path,
                                    results
                                )
                            except Exception as e:
                                print('Error has happened during file analyze: ' + str(e))
=======
            for method_invoked in method_decl.get_proxy_nodes(
                    ASTNodeType.METHOD_INVOCATION):
                found_method_decl = method_declarations.get(method_invoked.member, [])
                # ignore overloaded extracted functions
                if len(found_method_decl) == 1:
                    try:
                        make_insertion(
                            ast,
                            class_declaration,
                            dst_filename,
                            found_method_decl,
                            method_declarations,
                            method_invoked,
                            method_node,
                            output_path,
                            file_path,
                            results
                        )
                    except Exception as e:
                        print('Error has happened during file analyze: ' + str(e))
>>>>>>> 417432b1

    if not results:
        dst_filename.unlink()

    return results


def make_insertion(ast, class_declaration, dst_filename, found_method_decl, method_declarations, method_invoked,
                   method_node, output_path, source_filepath, results):
    is_matched = is_match_to_the_conditions(
        ast,
        method_invoked,
        found_method_decl[0]
    )
    if is_matched:
        log_of_inline = insert_code_with_new_file_creation(
            class_declaration.name,
            ast,
            method_node,
            method_invoked,
            dst_filename,
            output_path,
            method_declarations,
            source_filepath)
        if log_of_inline:
            # change source filename, since it will be changed
            log_of_inline['input_filename'] = str(dst_filename.as_posix())
            results.append(log_of_inline)


def collect_info_about_functions_without_params(
<<<<<<< HEAD
        method_declarations: Dict[str, List[ASTNode]],
        list_of_considered_nodes: List[ASTNode]) -> None:
    for node in list_of_considered_nodes:
        method_declarations[node.name].append(node)
=======
        class_declaration: ASTNode,
        method_declarations: Dict[str, List[ASTNode]]) -> None:
    for method in class_declaration.methods:
        if not method.parameters:
            method_declarations[method.name].append(method)


# def save_input_file(input_dir: Path, filename: Path) -> Path:
#     # need to avoid situation when filenames are the same
#     hash_path = hashlib.sha256(str(filename.parent).encode('utf-8')).hexdigest()
#     dst_filename = input_dir / f'{filename.stem}_{hash_path}.java'
#     if not dst_filename.parent.exists():
#         dst_filename.parent.mkdir(parents=True)
#     if not dst_filename.exists():
#         shutil.copyfile(filename, dst_filename)
#     return dst_filename
>>>>>>> 417432b1


def save_text_to_new_file(input_dir: Path, text: str, filename: Path) -> Path:
    # need to avoid situation when filenames are the same
    hash_path = hashlib.sha256(str(filename.parent).encode('utf-8')).hexdigest()
    dst_filename = input_dir / f'{filename.stem}_{hash_path}.java'
    if not dst_filename.parent.exists():
        dst_filename.parent.mkdir(parents=True)
    if not dst_filename.exists():
        with open(dst_filename, 'w', encoding='utf-8') as w:
            w.write(text)

    return dst_filename


if __name__ == '__main__':  # noqa: C901
    system_cores_qty = os.cpu_count() or 1
    parser = ArgumentParser()
    parser.add_argument(
        "-d", "--dir", required=True, help="File path to JAVA source code for methods augmentations"
    )
    parser.add_argument(
        "-o", "--output",
        help="Path for file with output results",
        default='augmented_data'
    )
    parser.add_argument(
        "--jobs",
        "-j",
        type=int,
        default=system_cores_qty - 1,
        help="Number of processes to spawn. "
             "By default one less than number of cores. "
             "Be careful to raise it above, machine may stop responding while creating dataset.",
    )
    parser.add_argument(
        "-z", "--zip",
        action='store_true',
        help="To zip input and output files."
    )
    parser.add_argument(
        "-s", "--small_dataset_size",
        help="Number of files in small dataset",
        default=100,
        type=int,
    )

    args = parser.parse_args()

    test_files = set(Path(args.dir).glob('**/*Test*.java'))
    not_test_files = set(Path(args.dir).glob('**/*.java'))
    files_without_tests = list(not_test_files.difference(test_files))

    full_dataset_folder = Path(args.output) / 'full_dataset'
    output_dir = full_dataset_folder / 'output_files'
    if not output_dir.exists():
        output_dir.mkdir(parents=True)

    input_dir = full_dataset_folder / 'input_files'
    if not input_dir.exists():
        input_dir.mkdir(parents=True)
    csv_output = Path(full_dataset_folder, 'out.csv')

    df = pd.DataFrame(
        columns=[
            'project',
            'input_filename',
            'class_name',
            'invocation_text_string',
            'method_where_invocation_occurred',
            'start_line_of_function_where_invocation_occurred',
            'invocation_method_name',
            'invocation_method_start_line',
            'invocation_method_end_line',
            'output_filename',
            'can_be_parsed',
            'inline_insertion_line_start',
            'inline_insertion_line_end'
        ])

    with ProcessPool(system_cores_qty) as executor:
        p_analyze = partial(
            analyze_file,
            output_path=output_dir.absolute(),
            input_dir=input_dir
        )
        future = executor.map(p_analyze, files_without_tests, timeout=1000, )
        result = future.result()

        # each 100 cycles we dump the results
        iteration_cycle = 1000
        iteration_number = 0
        for filename in tqdm(files_without_tests):
            try:
                single_file_features = next(result)
                if single_file_features:
                    for i in single_file_features:
                        #  get local path for inlined filename
                        i['output_filename'] = i['output_filename'].relative_to(os.getcwd()).as_posix()
                        print(i['output_filename'], filename)
                        i['invocation_text_string'] = str(i['invocation_text_string']).encode('utf8')
                        df = df.append(i, ignore_index=True)

                if (iteration_number % iteration_cycle) == 0:
                    df.to_csv(csv_output)
                iteration_number += 1
            except Exception as e:
                print(str(e))

    df.to_csv(csv_output)
    if args.zip:
        samples = pd.read_csv(csv_output).sample(args.small_dataset_size, random_state=41)
        small_dataset_folder = Path(args.output) / 'small_dataset'
        if not small_dataset_folder.exists():
            small_dataset_folder.mkdir(parents=True)
        small_input_dir = small_dataset_folder / 'input_files'
        if not small_input_dir.exists():
            small_input_dir.mkdir(parents=True)
        small_output_dir = small_dataset_folder / 'output_files'
        if not small_output_dir.exists():
            small_output_dir.mkdir(parents=True)

        samples.to_csv(small_dataset_folder / 'out.csv')
        for index, row in samples.iterrows():
            input_filename = row['input_filename']
            dst_filename = small_input_dir / Path(input_filename).name
            shutil.copyfile(input_filename, dst_filename)
            output_filename = row['output_filename']
            dst_filename = small_output_dir / Path(output_filename).name
            shutil.copyfile(output_filename, dst_filename)

        with tarfile.open(Path(args.output) / 'small_dataset.tar.gz', "w:gz") as tar:
            tar.add(str(small_dataset_folder), arcname=str(small_dataset_folder))

        with tarfile.open(Path(args.output) / 'full_dataset.tar.gz', "w:gz") as tar:
            tar.add(str(full_dataset_folder), arcname=str(full_dataset_folder))

        if input_dir.exists():
            shutil.rmtree(full_dataset_folder)

        if small_dataset_folder.exists():
            shutil.rmtree(small_dataset_folder)<|MERGE_RESOLUTION|>--- conflicted
+++ resolved
@@ -10,6 +10,7 @@
 from functools import partial
 from pathlib import Path
 from typing import Tuple, Dict, List, Any, Set, Optional
+from enum import Enum
 
 import javalang
 import pandas as pd
@@ -114,11 +115,40 @@
     return True
 
 
+class InvocationType(Enum):
+
+    OK = 0
+    METHOD_CHAIN_BEFORE = 1
+    SIMPLE_ACTUAL_PARAMETER = 2
+    METHOD_CHAIN_AFTER = 3
+    INSIDE_IF = 3
+    INSIDE_WHILE = 4
+    INSIDE_FOR = 5
+    INSIDE_FOREACH = 6
+    INSIDE_BINARY_OPERATION = 7
+    INSIDE_TERNARY = 8
+    INSIDE_CLASS_CREATOR = 9
+    TYPE_CAST = 10
+    INSIDE_ARRAY_CREATOR = 11
+    SINGLE_STATEMENT_IN_IF = 12
+    INSIDE_LAMBDA = 13
+    IS_NOT_ASSIGN_VALUE_WITH_RETURN_TYPE = 14
+    SEVERAL_RETURNS = 15
+    IS_NOT_AT_THE_SAME_LINE_AS_PROHIBITED_STATS = 16
+    IS_NOT_PARENT_MEMBER_REF = 17
+    METHOD_WITH_ARGUMENTS = 18
+
+    @classmethod
+    def list_types(cls):
+        types = [member.name for role, member in cls.__members__.items()]
+        return types
+
+
 @typing.no_type_check
 def is_match_to_the_conditions(
         ast: AST,
         method_invoked: ASTNode,
-        found_method_decl=None) -> bool:
+        found_method_decl=None) -> List[str]:
     if method_invoked.parent.node_type == ASTNodeType.THIS:
         parent = method_invoked.parent.parent
         class_names = [x for x in method_invoked.parent.children if hasattr(x, 'string')]
@@ -166,32 +196,107 @@
     is_not_array_creator = not (parent.node_type == ASTNodeType.ARRAY_CREATOR)
     is_not_lambda = not (parent.node_type == ASTNodeType.LAMBDA_EXPRESSION)
     is_not_at_the_same_line_as_prohibited_stats = check_nesting_statements(method_invoked)
-    other_requirements = all([
+
+    ignored_cases = get_stats_for_pruned_cases(
+        is_actual_parameter_simple,
+        is_not_array_creator,
+        is_not_assign_value_with_return_type,
+        is_not_at_the_same_line_as_prohibited_stats,
+        is_not_binary_operation,
+        is_not_cast,
+        is_not_chain_after,
         is_not_chain_before,
-        is_actual_parameter_simple,
-        is_not_chain_after,
+        is_not_class_creator,
+        is_not_enhanced_for_control,
+        is_not_inside_for,
         is_not_inside_if,
         is_not_inside_while,
-        is_not_binary_operation,
-        is_not_ternary,
-        is_not_class_creator,
-        is_not_cast,
-        is_not_array_creator,
-        is_not_parent_member_ref,
-        is_not_inside_for,
-        is_not_enhanced_for_control,
         is_not_lambda,
         is_not_method_inv_single_statement_in_if,
-        is_not_assign_value_with_return_type,
+        is_not_parent_member_ref,
         is_not_several_returns,
-        is_not_at_the_same_line_as_prohibited_stats,
-        not method_invoked.arguments])
-
-    if (not method_invoked.qualifier and other_requirements) or \
-            (method_invoked.qualifier == 'this' and other_requirements):
-        return True
+        is_not_ternary,
+        method_invoked
+    )
+
+    # other_requirements = all([
+    #     is_not_chain_before,
+    #     is_actual_parameter_simple,
+    #     is_not_chain_after,
+    #     is_not_inside_if,
+    #     is_not_inside_while,
+    #     is_not_binary_operation,
+    #     is_not_ternary,
+    #     is_not_class_creator,
+    #     is_not_cast,
+    #     is_not_array_creator,
+    #     is_not_parent_member_ref,
+    #     is_not_inside_for,
+    #     is_not_enhanced_for_control,
+    #     is_not_lambda,
+    #     is_not_method_inv_single_statement_in_if,
+    #     is_not_assign_value_with_return_type,
+    #     is_not_several_returns,
+    #     is_not_at_the_same_line_as_prohibited_stats,
+    #     not method_invoked.arguments])
+
+    # if (not method_invoked.qualifier and other_requirements) or \
+    #         (method_invoked.qualifier == 'this' and other_requirements):
+    if (not method_invoked.qualifier) or (method_invoked.qualifier == 'this'):
+        return ignored_cases
     else:
-        return False
+        return []
+
+
+def get_stats_for_pruned_cases(
+        is_actual_parameter_simple, is_not_array_creator, is_not_assign_value_with_return_type,
+        is_not_at_the_same_line_as_prohibited_stats, is_not_binary_operation, is_not_cast,
+        is_not_chain_after, is_not_chain_before, is_not_class_creator,
+        is_not_enhanced_for_control, is_not_inside_for, is_not_inside_if, is_not_inside_while,
+        is_not_lambda, is_not_method_inv_single_statement_in_if, is_not_parent_member_ref,
+        is_not_several_returns, is_not_ternary, method_invoked) -> List[str]:
+    invocation_types_to_ignore: List[str] = []
+
+    if is_not_chain_before:
+        invocation_types_to_ignore.append(InvocationType.METHOD_CHAIN_BEFORE.name)
+    if is_actual_parameter_simple:
+        invocation_types_to_ignore.append(InvocationType.SIMPLE_ACTUAL_PARAMETER.name)
+    if is_not_chain_after:
+        invocation_types_to_ignore.append(InvocationType.METHOD_CHAIN_AFTER.name)
+    if is_not_inside_if:
+        invocation_types_to_ignore.append(InvocationType.INSIDE_IF.name)
+    if is_not_inside_while:
+        invocation_types_to_ignore.append(InvocationType.INSIDE_WHILE.name)
+    if is_not_binary_operation:
+        invocation_types_to_ignore.append(InvocationType.INSIDE_BINARY_OPERATION.name)
+    if is_not_ternary:
+        invocation_types_to_ignore.append(InvocationType.INSIDE_TERNARY.name)
+    if is_not_class_creator:
+        invocation_types_to_ignore.append(InvocationType.INSIDE_CLASS_CREATOR.name)
+    if is_not_cast:
+        invocation_types_to_ignore.append(InvocationType.TYPE_CAST.name)
+    if is_not_array_creator:
+        invocation_types_to_ignore.append(InvocationType.INSIDE_ARRAY_CREATOR.name)
+    if is_not_parent_member_ref:
+        invocation_types_to_ignore.append(InvocationType.IS_NOT_PARENT_MEMBER_REF.name)
+    if is_not_inside_for:
+        invocation_types_to_ignore.append(InvocationType.INSIDE_FOR.name)
+    if is_not_enhanced_for_control:
+        invocation_types_to_ignore.append(InvocationType.INSIDE_FOREACH.name)
+    if is_not_lambda:
+        invocation_types_to_ignore.append(InvocationType.INSIDE_LAMBDA.name)
+    if is_not_method_inv_single_statement_in_if:
+        invocation_types_to_ignore.append(InvocationType.SINGLE_STATEMENT_IN_IF.name)
+    if is_not_assign_value_with_return_type:
+        invocation_types_to_ignore.append(InvocationType.IS_NOT_ASSIGN_VALUE_WITH_RETURN_TYPE.name)
+    if is_not_several_returns:
+        invocation_types_to_ignore.append(InvocationType.SEVERAL_RETURNS.name)
+    if is_not_at_the_same_line_as_prohibited_stats:
+        invocation_types_to_ignore.append(InvocationType.IS_NOT_AT_THE_SAME_LINE_AS_PROHIBITED_STATS.name)
+    if not method_invoked.argument:
+        invocation_types_to_ignore.append(InvocationType.METHOD_WITH_ARGUMENTS.name)
+
+    return invocation_types_to_ignore
 
 
 def check_whether_method_has_return_type(
@@ -294,10 +399,11 @@
 
     new_full_filename = Path(output_path, f'{file_name}_{method_node.name}_{invocation_node.line}.java')
     original_func = dict_original_invocations.get(invocation_node.member)[0]  # type: ignore
-    ncss = NCSSMetric().value(ast.get_subtree(original_func))
+    ncss_extracted = NCSSMetric().value(ast.get_subtree(original_func))
     line_to_csv = {}
     # @acheshkov asked to consider only methods with ncss > 3, that's all.
-    if ncss > 3:
+    if ncss_extracted >= 3:
+        ncss_target = NCSSMetric().value(ast.get_subtree(method_node))
         body_start_line, body_end_line = method_body_lines(original_func, file_path)
         text_lines = read_text_with_autodetected_encoding(str(file_path)).split('\n')
         # we do not inline one-line methods like
@@ -311,15 +417,18 @@
             )
             algorithm_for_inlining = AlgorithmFactory().create_obj(algorithm_type)
             if algorithm_type != InlineTypesAlgorithms.DO_NOTHING:
+                Path(source_filepath)
                 line_to_csv = {
-                    'project': source_filepath,
-                    'input_filename': file_path,
+                    'project_id': source_filepath,
+                    'original_filename': file_path,
                     'class_name': class_name,
-                    'invocation_text_string': text_lines[invocation_node.line - 1].lstrip(),
-                    'method_where_invocation_occurred': method_node.name,
-                    'invocation_method_name': original_func.name,
+                    'invocation_line_string': text_lines[invocation_node.line - 1].lstrip(),
+                    'target_method': method_node.name,
+                    'extract_method_name': original_func.name,
                     'output_filename': new_full_filename,
-                    'start_line_of_function_where_invocation_occurred': method_node.line
+                    'target_method_start_line': method_node.line,
+                    'ncss_extracted': ncss_extracted,
+                    'ncss_target': ncss_extracted
                 }
 
                 inline_method_bounds = algorithm_for_inlining().inline_function(
@@ -330,20 +439,20 @@
                     new_full_filename,
                 )
                 if inline_method_bounds is not None:
-                    line_to_csv['inline_insertion_line_start'] = inline_method_bounds[0]
-                    line_to_csv['inline_insertion_line_end'] = inline_method_bounds[1]
+                    line_to_csv['insertion_start'] = inline_method_bounds[0]
+                    line_to_csv['insertion_end'] = inline_method_bounds[1]
 
                     if get_ast_if_possible(new_full_filename):
                         rest_of_csv_row_for_changed_file = find_lines_in_changed_file(
                             class_name=class_name,
                             new_full_filename=new_full_filename,
                             original_func=original_func)
-                        can_be_parsed = True
+                        is_valid_ast = True
                         line_to_csv.update(rest_of_csv_row_for_changed_file)
                     else:
-                        can_be_parsed = False
-
-                    line_to_csv['can_be_parsed'] = can_be_parsed
+                        is_valid_ast = False
+
+                    line_to_csv['is_valid_ast'] = is_valid_ast
 
     return line_to_csv
 
@@ -372,8 +481,8 @@
 
         body_start_line, body_end_line = method_body_lines(original_func_changed, new_full_filename)
         return {
-            'invocation_method_start_line': body_start_line,
-            'invocation_method_end_line': body_end_line
+            'extract_method_start_line': body_start_line,
+            'extract_method_end_line': body_end_line
         }
     else:
         return {}
@@ -435,6 +544,10 @@
     text = "\n".join([ll.rstrip() for ll in text_without_comments.splitlines() if ll.strip()])
     dst_filename = save_text_to_new_file(input_dir, text, file_path)
 
+    # remove full_dataset/input prefix
+    # real_input_dataset_path = Path('/'.join(Path(input_dir).absolute().parts[:-2]))
+    project_id = Path(dst_filename.absolute()).relative_to(input_dir.absolute()).parts[:2]
+    print(project_id)
     ast = get_ast_if_possible(dst_filename)
     if ast is None:
         dst_filename.unlink()
@@ -455,7 +568,6 @@
 
         for method_node in methods_list:
             method_decl = ast.get_subtree(method_node)
-<<<<<<< HEAD
             found_functions = method_declarations.get(method_node.name, [])
             # we do not consider overloaded constructors and functions
             # as target functions
@@ -477,32 +589,11 @@
                                     method_node,
                                     output_path,
                                     file_path,
-                                    results
+                                    results,
+                                    input_dir
                                 )
                             except Exception as e:
                                 print('Error has happened during file analyze: ' + str(e))
-=======
-            for method_invoked in method_decl.get_proxy_nodes(
-                    ASTNodeType.METHOD_INVOCATION):
-                found_method_decl = method_declarations.get(method_invoked.member, [])
-                # ignore overloaded extracted functions
-                if len(found_method_decl) == 1:
-                    try:
-                        make_insertion(
-                            ast,
-                            class_declaration,
-                            dst_filename,
-                            found_method_decl,
-                            method_declarations,
-                            method_invoked,
-                            method_node,
-                            output_path,
-                            file_path,
-                            results
-                        )
-                    except Exception as e:
-                        print('Error has happened during file analyze: ' + str(e))
->>>>>>> 417432b1
 
     if not results:
         dst_filename.unlink()
@@ -511,52 +602,36 @@
 
 
 def make_insertion(ast, class_declaration, dst_filename, found_method_decl, method_declarations, method_invoked,
-                   method_node, output_path, source_filepath, results):
-    is_matched = is_match_to_the_conditions(
+                   method_node, output_path, source_filepath, results, input_dir):
+    ignored_cases = is_match_to_the_conditions(
         ast,
         method_invoked,
         found_method_decl[0]
     )
-    if is_matched:
-        log_of_inline = insert_code_with_new_file_creation(
-            class_declaration.name,
-            ast,
-            method_node,
-            method_invoked,
-            dst_filename,
-            output_path,
-            method_declarations,
-            source_filepath)
-        if log_of_inline:
-            # change source filename, since it will be changed
-            log_of_inline['input_filename'] = str(dst_filename.as_posix())
-            results.append(log_of_inline)
+    # if ignored_cases:
+    log_of_inline = insert_code_with_new_file_creation(
+        class_declaration.name,
+        ast,
+        method_node,
+        method_invoked,
+        dst_filename,
+        output_path,
+        method_declarations,
+        source_filepath)
+    for case_name in ignored_cases:
+        log_of_inline[case_name] = True
+
+    if log_of_inline:
+        # change source filename, since it will be changed
+        log_of_inline['original_filename'] = str(dst_filename.as_posix())
+        results.append(log_of_inline)
 
 
 def collect_info_about_functions_without_params(
-<<<<<<< HEAD
         method_declarations: Dict[str, List[ASTNode]],
         list_of_considered_nodes: List[ASTNode]) -> None:
     for node in list_of_considered_nodes:
         method_declarations[node.name].append(node)
-=======
-        class_declaration: ASTNode,
-        method_declarations: Dict[str, List[ASTNode]]) -> None:
-    for method in class_declaration.methods:
-        if not method.parameters:
-            method_declarations[method.name].append(method)
-
-
-# def save_input_file(input_dir: Path, filename: Path) -> Path:
-#     # need to avoid situation when filenames are the same
-#     hash_path = hashlib.sha256(str(filename.parent).encode('utf-8')).hexdigest()
-#     dst_filename = input_dir / f'{filename.stem}_{hash_path}.java'
-#     if not dst_filename.parent.exists():
-#         dst_filename.parent.mkdir(parents=True)
-#     if not dst_filename.exists():
-#         shutil.copyfile(filename, dst_filename)
-#     return dst_filename
->>>>>>> 417432b1
 
 
 def save_text_to_new_file(input_dir: Path, text: str, filename: Path) -> Path:
@@ -576,7 +651,10 @@
     system_cores_qty = os.cpu_count() or 1
     parser = ArgumentParser()
     parser.add_argument(
-        "-d", "--dir", required=True, help="File path to JAVA source code for methods augmentations"
+        "-d",
+        "--dir",
+        required=True,
+        help="File path to JAVA source code for methods augmentations"
     )
     parser.add_argument(
         "-o", "--output",
@@ -620,24 +698,26 @@
         input_dir.mkdir(parents=True)
     csv_output = Path(full_dataset_folder, 'out.csv')
 
-    df = pd.DataFrame(
-        columns=[
-            'project',
-            'input_filename',
-            'class_name',
-            'invocation_text_string',
-            'method_where_invocation_occurred',
-            'start_line_of_function_where_invocation_occurred',
-            'invocation_method_name',
-            'invocation_method_start_line',
-            'invocation_method_end_line',
-            'output_filename',
-            'can_be_parsed',
-            'inline_insertion_line_start',
-            'inline_insertion_line_end'
-        ])
-
-    with ProcessPool(system_cores_qty) as executor:
+    columns = [
+        'project_id',
+        'original_filename',
+        'class_name',
+        'invocation_line_string',
+        'target_method',
+        'target_method_start_line',
+        'extract_method_name',
+        'extract_method_start_line',
+        'extract_method_end_line',
+        'output_filename',
+        'is_valid_ast',
+        'insertion_start',
+        'insertion_end',
+        'ncss_target',
+        'ncss_extracted'
+    ] + [x for x in InvocationType.list_types()]
+    df = pd.DataFrame(columns=columns)
+
+    with ProcessPool(1) as executor:
         p_analyze = partial(
             analyze_file,
             output_path=output_dir.absolute(),
@@ -655,9 +735,11 @@
                 if single_file_features:
                     for i in single_file_features:
                         #  get local path for inlined filename
-                        i['output_filename'] = i['output_filename'].relative_to(os.getcwd()).as_posix()
-                        print(i['output_filename'], filename)
-                        i['invocation_text_string'] = str(i['invocation_text_string']).encode('utf8')
+                        # i['output_filename'] = i['output_filename'].relative_to(os.getcwd()).as_posix()
+                        i['output_filename'] = i['output_filename'].name
+                        i['original_filename'] = i['original_filename'].name
+                        # print(i['output_filename'], filename)
+                        i['invocation_line_string'] = str(i['invocation_line_string']).encode('utf8')
                         df = df.append(i, ignore_index=True)
 
                 if (iteration_number % iteration_cycle) == 0:
@@ -681,9 +763,9 @@
 
         samples.to_csv(small_dataset_folder / 'out.csv')
         for index, row in samples.iterrows():
-            input_filename = row['input_filename']
-            dst_filename = small_input_dir / Path(input_filename).name
-            shutil.copyfile(input_filename, dst_filename)
+            original_filename = row['original_filename']
+            dst_filename = small_input_dir / Path(original_filename).name
+            shutil.copyfile(original_filename, dst_filename)
             output_filename = row['output_filename']
             dst_filename = small_output_dir / Path(output_filename).name
             shutil.copyfile(output_filename, dst_filename)
