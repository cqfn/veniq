--- conflicted
+++ resolved
@@ -1,30 +1,26 @@
+import hashlib
+import os
+import os.path
+import shutil
+import tarfile
+import typing
 from argparse import ArgumentParser
+from collections import defaultdict
+from functools import partial
 from pathlib import Path
+from typing import Tuple, Dict, List, Any, Set, Optional
 
 import pandas as pd
-
-from veniq.baselines.semi.create_extraction_opportunities import create_extraction_opportunities
-from veniq.baselines.semi.extract_semantic import extract_method_statements_semantic
-from veniq.baselines.semi.filter_extraction_opportunities import filter_extraction_opportunities
-from veniq.baselines.semi.rank_extraction_opportunities import rank_extraction_opportunities
-from veniq.dataset_collection.augmentation import method_body_lines
+from pebble import ProcessPool
+from tqdm import tqdm
+
+from veniq.metrics.ncss.ncss import NCSSMetric
+from veniq.ast_framework import AST, ASTNodeType, ASTNode
+from veniq.dataset_collection.types_identifier import AlgorithmFactory, InlineTypesAlgorithms
 from veniq.utils.ast_builder import build_ast
-from veniq.ast_framework import AST, ASTNodeType
-from random import choice
-
-
-<<<<<<< HEAD
-def _print_extraction_opportunities(
-        method_ast: AST):
-    statements_semantic = extract_method_statements_semantic(method_ast)
-    extraction_opportunities = create_extraction_opportunities(statements_semantic)
-    filtered_extraction_opportunities = filter_extraction_opportunities(
-        extraction_opportunities, statements_semantic, method_ast
-    )
-    extraction_opportunities_groups = rank_extraction_opportunities(
-        statements_semantic, filtered_extraction_opportunities
-    )
-=======
+from veniq.utils.encoding_detector import read_text_with_autodetected_encoding
+
+
 def _get_last_line(file_path: Path, start_line: int) -> int:
     """
     This function is aimed to find the last body line of
@@ -366,21 +362,8 @@
                     except Exception as e:
                         print('Error has happened during file analyze: ' + str(e))
     return results
->>>>>>> c87ae4d6
-
-    # print(
-    #     f"Extraction opportunities groups of method {method_name} in class {class_name} in file {filepath}:"
-    # )
-
-<<<<<<< HEAD
-    # for extraction_opportunity_group in extraction_opportunities_groups:
-    #     print(f"\tExtraction opportunities group with scope {extraction_opportunity_group.benifit}:")
-    #     for extraction_opportunity, benifit in extraction_opportunity_group.opportunities:
-    #         print(f"\t\tExtraction opportunity with score {benifit}:")
-    #         for statement in extraction_opportunity:
-    #             print(f"\t\t\t{statement.node_type} on line {statement.line}")
-    return extraction_opportunities_groups
-=======
+
+
 def collect_info_about_functions_without_params(
         class_declaration: ASTNode,
         method_declarations: Dict[str, List[ASTNode]]) -> None:
@@ -398,110 +381,41 @@
     if not dst_filename.exists():
         shutil.copyfile(filename, dst_filename)
     return dst_filename
->>>>>>> c87ae4d6
-
-
-if __name__ == '__main__':
+
+
+if __name__ == '__main__':  # noqa: C901
+    system_cores_qty = os.cpu_count() or 1
     parser = ArgumentParser()
     parser.add_argument(
-        "-d", "--dataset_dir",
-        help="Path for file with output results",
-        required=True
+        "-d", "--dir", required=True, help="File path to JAVA source code for methods augmentations"
     )
     parser.add_argument(
-        "-i", "--csv_input",
-        help="Path for csv"
+        "-o", "--output",
+        help="Path for file with output results",
+        default='augmented_data'
     )
+    parser.add_argument(
+        "--jobs",
+        "-j",
+        type=int,
+        default=system_cores_qty - 1,
+        help="Number of processes to spawn. "
+             "By default one less than number of cores. "
+             "Be careful to raise it above, machine may stop responding while creating dataset.",
+    )
+    parser.add_argument(
+        "-z", "--zip",
+        action='store_true',
+        help="To zip input and output files."
+    )
+    parser.add_argument(
+        "-s", "--small_dataset_size",
+        help="Number of files in small dataset",
+        default=100,
+        type=int,
+    )
+
     args = parser.parse_args()
-<<<<<<< HEAD
-    dataset_dir = Path(args.dataset_dir)
-    csv_dataset_filename = Path(args.csv_input)
-    df = pd.read_csv(csv_dataset_filename)
-    df_is_parsed = df[df['can_be_parsed']]
-    failed_cases_in_SEMI_algorithm = 0
-    failed_cases_in_validation_examples = 0
-    matched_cases = 0
-    no_opportunity_chosen = 0
-    total_number = df.shape[0]
-    matched_percent = 0
-    # f = r'D:\temp\dataset_colelction_refactoring\small_dataset\output_files\SecurityConstraintPanel_setValue_192.java'
-    # ast = AST.build_from_javalang(build_ast(f))
-    # class_t = [x for x in ast.get_proxy_nodes(ASTNodeType.CLASS_DECLARATION) if x.name == 'SecurityConstraintPanel'][0]
-    # method_decl = [x for x in ast.get_proxy_nodes(ASTNodeType.METHOD_DECLARATION) if x.name == 'refillUserDataConstraint'][0]
-    # body_start_line, body_end_line = method_body_lines(method_decl, f)
-    # print(body_start_line, body_end_line)
-    iteration_number = 0
-
-    for row in df_is_parsed.iterrows():
-        iteration_number += 1
-        start_line_of_invocation_occurred = row[1]['start_line_of_function_where_invocation_occurred']
-        start_line_of_invoked_function = row[1]['invocation_method_start_line']
-        end_line_of_invoked_function = row[1]['invocation_method_end_line']
-        end_line_of_invocation_occurred = end_line_of_invoked_function - start_line_of_invoked_function
-        lines_inserted = end_line_of_invocation_occurred - start_line_of_invocation_occurred
-        if lines_inserted >= 1:
-            continue
-
-        src_filename = row[1]['output_filename']
-        class_name = row[1]['class_name']
-        try:
-            print(dataset_dir / src_filename)
-            ast = AST.build_from_javalang(build_ast(dataset_dir / src_filename))
-            function_to_analyze = row[1]['invocation_method_name']
-            for class_decl in ast.get_proxy_nodes(ASTNodeType.CLASS_DECLARATION):
-                # class_ast = ast.get_subtree(class_decl)
-                if class_decl.name != class_name:
-                    continue
-                elif class_decl.name == class_name:
-                    for method_decl in class_decl.methods:
-                        if method_decl.name != function_to_analyze:
-                            continue
-                        try:
-                            # print(
-                            #     f'Trying analyze {class_decl.name} {method_decl.name} '
-                            #     f'{iteration_number}/{total_number}')
-                            opport = _print_extraction_opportunities(
-                                ast.get_subtree(method_decl)
-                            )
-                            if opport:
-                                best_group = opport[0]
-                                lines = [node.line for node in best_group._optimal_opportunity]
-                                start_line_opportunity = min(lines)
-                                end_line_opportunity = max(lines)
-                                lines_intersected = set(
-                                    range(end_line_of_invocation_occurred, end_line_of_invocation_occurred)) \
-                                                    & set(lines)
-
-                                if (start_line_of_invocation_occurred == start_line_opportunity) \
-                                        and (end_line_of_invocation_occurred == end_line_opportunity):
-                                    matched_cases += 1
-                                matched_percent += float(len(lines_intersected)) / len(lines)
-                            else:
-                                no_opportunity_chosen += 0
-                                # print(class_decl.name, method_decl.name)
-
-                        except Exception as e:
-                            import traceback
-                            print(src_filename)
-                            traceback.print_exc()
-                            failed_cases_in_SEMI_algorithm += 1
-
-                        break
-                    break
-
-        except Exception as e:
-            failed_cases_in_validation_examples += 1
-
-    print(f'Failed SEMI algorithm errors: {failed_cases_in_SEMI_algorithm}')
-    print(f'Failed examples of synth dataset: {failed_cases_in_validation_examples}')
-    print(f'matched_cases: {matched_cases}')
-    print(f'No opportunity chosen: {no_opportunity_chosen} times')
-    print(f'Total number of cases: {total_number}')
-    print(f'Total number of matched lines: {matched_percent}')
-    matched = (matched_cases + no_opportunity_chosen)
-    total_number = total_number - failed_cases_in_SEMI_algorithm - failed_cases_in_validation_examples
-    print(float(matched) / total_number)
-=======
 
     test_files = set(Path(args.dir).glob('**/*Test*.java'))
     not_test_files = set(Path(args.dir).glob('**/*.java'))
@@ -590,5 +504,4 @@
             shutil.rmtree(full_dataset_folder)
 
         if small_dataset_folder.exists():
-            shutil.rmtree(small_dataset_folder)
->>>>>>> c87ae4d6
+            shutil.rmtree(small_dataset_folder)